#include "NvOnnxParserTypedefs.h"
#include "NvOnnxParser.h"
#include "common.hpp"
#include "onnx/onnxifi.h"
#include <cuda_runtime.h>
#include <NvInfer.h>
#include <atomic>
#include <ctime>
#include <mutex>
#include <thrust/device_vector.h>
#include <unordered_map>


#define BACKEND_NAME          "TensorRT"
#define BACKEND_VENDOR        "Nvidia"
#define BACKEND_VERSION       "1.0.0"
#define BACKEND_EXTENSIONS    ""
#define BACKEND_IR_VERSION    "3"
#define BACKEND_OPSET_VERSION "ai.onnx:7"


namespace {

onnxStatus CheckShape(const nvinfer1::Dims &dims,
                      const onnxTensorDescriptorV1 &desc,
                      bool allow_same_size) {
  bool matched = false;
  if (desc.dimensions == static_cast<uint32_t>(dims.nbDims) + 1) {
    matched = true;
    for (int i = 0; i < dims.nbDims; ++i) {
      if (desc.shape[i + 1] != static_cast<uint64_t>(dims.d[i])) {
        return ONNXIFI_STATUS_MISMATCHING_SHAPE;
      }
    }
  } else if (allow_same_size && desc.dimensions > 1) {
    size_t dim_size = 1;
    for (int i = 0; i < dims.nbDims; ++i) {
      dim_size *= dims.d[i];
    }
    size_t desc_size = 1;
    // Skip the first dim which is batch size
    for (uint32_t i = 1; i < desc.dimensions; ++i) {
      desc_size *= desc.shape[i];
    }
    matched = (dim_size == desc_size) ? true : false;
    if (!matched) {
      std::cerr << "mismatched output " << desc.name << ": " << desc_size
                << " vs " << dim_size << std::endl;
    }
  }

  return matched ? ONNXIFI_STATUS_SUCCESS : ONNXIFI_STATUS_MISMATCHING_SHAPE;
}

size_t GetTensorFootprint(const onnxTensorDescriptorV1 &input) {
  size_t acc = 1;
  for (unsigned i = 0; i < input.dimensions; ++i) {
    acc *= input.shape[i];
  }
  size_t multiplier = 1;
  switch (input.dataType) {
  case ONNXIFI_DATATYPE_FLOAT16:
    multiplier = sizeof(float) / 2;
    break;
  case ONNXIFI_DATATYPE_FLOAT32:
    multiplier = sizeof(float);
    break;
  case ONNXIFI_DATATYPE_INT8:
    multiplier = sizeof(int8_t);
    break;
  case ONNXIFI_DATATYPE_INT16:
    multiplier = sizeof(int16_t);
    break;
  case ONNXIFI_DATATYPE_INT32:
    multiplier = sizeof(int32_t);
    break;
  case ONNXIFI_DATATYPE_UINT8:
    multiplier = sizeof(uint8_t);
    break;
  case ONNXIFI_DATATYPE_UINT16:
    multiplier = sizeof(uint16_t);
    break;
  case ONNXIFI_DATATYPE_UINT32:
    multiplier = sizeof(uint32_t);
    break;
  default:
    multiplier = 0;
  }
  return acc * multiplier;
}

struct OnnxTensorRTBackendID {
  OnnxTensorRTBackendID(int i) : device_id(i) {}
  int device_id{0};
};

class OnnxTensorRTEvent {
public:
  OnnxTensorRTEvent(cudaStream_t s) : stream_(s) {
    if (cudaEventCreateWithFlags(&event_, cudaEventDisableTiming) !=
        cudaSuccess) {
      throw std::runtime_error("Cannot create cudaEvent");
    }
  }

  ~OnnxTensorRTEvent() { cudaEventDestroy(event_); }

  onnxStatus Signal() {
    std::lock_guard<std::mutex> guard(mutex_);
    if (fired_) {
      return ONNXIFI_STATUS_INVALID_STATE;
    }

    if (cudaEventRecord(event_, stream_) == cudaSuccess) {
      fired_ = true;
      return ONNXIFI_STATUS_SUCCESS;
    } else {
      return ONNXIFI_STATUS_INTERNAL_ERROR;
    }
  }

  onnxStatus Wait() {
    std::lock_guard<std::mutex> guard(mutex_);
    return (cudaEventSynchronize(event_) == cudaSuccess)
               ? ONNXIFI_STATUS_SUCCESS
               : ONNXIFI_STATUS_INTERNAL_ERROR;
  }

  onnxStatus CheckState(onnxEventState *state) {
    std::lock_guard<std::mutex> guard(mutex_);
    if (!fired_) {
      *state = ONNXIFI_EVENT_STATE_NONSIGNALLED;
      return ONNXIFI_STATUS_SUCCESS;
    }

    auto rt = cudaEventQuery(event_);
    if (rt == cudaErrorNotReady) {
      *state = ONNXIFI_EVENT_STATE_NONSIGNALLED;
      return ONNXIFI_STATUS_SUCCESS;
    } else if (rt == cudaSuccess) {
      *state = ONNXIFI_EVENT_STATE_SIGNALLED;
      return ONNXIFI_STATUS_SUCCESS;
    } else {
      *state = ONNXIFI_EVENT_STATE_INVALID;
      return ONNXIFI_STATUS_INVALID_STATE;
    }
  }

private:
  std::mutex mutex_;
  std::atomic<bool> fired_{false};
  cudaStream_t stream_{0};
  cudaEvent_t event_;
};

class CudaDeviceGuard {
public:
  CudaDeviceGuard(int backend_id) {
    if (cudaGetDevice(&saved_device_) != cudaSuccess) {
      throw std::runtime_error("Cannot run cudaGetDevice");
    }
    if (saved_device_ != backend_id) {
      if (cudaSetDevice(backend_id) != cudaSuccess) {
        throw std::runtime_error("Cannot run cudaSetDevice");
      }
      need_restore_ = true;
    }
  }

  ~CudaDeviceGuard() {
    if (need_restore_) {
      cudaSetDevice(saved_device_);
    }
  }

private:
  int saved_device_{-1};
  bool need_restore_{false};
};
class OnnxTensorRTBackendRep {
public:
  OnnxTensorRTBackendRep(const OnnxTensorRTBackendID &backend_id)
      : device_id_(backend_id.device_id) {
    trt_builder_ = common::infer_object(nvinfer1::createInferBuilder(trt_logger_));
    trt_builder_->setMaxBatchSize(max_batch_size_);
    trt_builder_->setMaxWorkspaceSize(max_workspace_size_);
    trt_network_ = common::infer_object(trt_builder_->createNetwork());
    parser_ = common::infer_object(
        nvonnxparser::createParser(trt_network_.get(), trt_logger_));
    CudaDeviceGuard guard(device_id_);
    if (cudaStreamCreate(&stream_) != cudaSuccess) {
      throw std::runtime_error("Cannot create cudaStream");
    }
  }

  ~OnnxTensorRTBackendRep() { cudaStreamDestroy(stream_); }

  int device_id() const { return device_id_; }
  cudaStream_t stream() const { return stream_; }

  onnxStatus ImportModel(void const *serialized_onnx_model,
                         size_t serialized_onnx_model_size,
                         uint32_t weight_count,
                         onnxTensorDescriptorV1 const *weight_descriptors) {
    auto succeeded = parser_->parseWithWeightDescriptors(
        serialized_onnx_model, serialized_onnx_model_size, weight_count,
        weight_descriptors);
    if (!succeeded) {
      const auto num_errors = parser_->getNbErrors();
      if (num_errors > 0) {
        const auto *error = parser_->getError(num_errors - 1);
        std::cerr << "Parsing error: " << error->desc() << " at "
                  << error->file() << ":" << error->line() << " ("
                  << error->func() << ")." << std::endl;
        switch (error->code()) {
        case nvonnxparser::ErrorCode::kMEM_ALLOC_FAILED:
          return ONNXIFI_STATUS_NO_SYSTEM_MEMORY;
        case nvonnxparser::ErrorCode::kMODEL_DESERIALIZE_FAILED:
          return ONNXIFI_STATUS_INVALID_PROTOBUF;
        case nvonnxparser::ErrorCode::kINVALID_VALUE:
          return ONNXIFI_STATUS_UNSUPPORTED_ATTRIBUTE;
        case nvonnxparser::ErrorCode::kINVALID_GRAPH:
        case nvonnxparser::ErrorCode::kINVALID_NODE:
          return ONNXIFI_STATUS_INVALID_MODEL;
        case nvonnxparser::ErrorCode::kUNSUPPORTED_NODE:
        case nvonnxparser::ErrorCode::kUNSUPPORTED_GRAPH:
          return ONNXIFI_STATUS_UNSUPPORTED_OPERATOR;
        default:
          return ONNXIFI_STATUS_INTERNAL_ERROR;
        }
      }
    }

    return ONNXIFI_STATUS_SUCCESS;
  }

  nvinfer1::ICudaEngine *buildCudaEngine() {
    return trt_builder_->buildCudaEngine(*trt_network_);
  }

  size_t max_batch_size() const { return max_batch_size_; }

private:
  common::TRT_Logger trt_logger_;
  cudaStream_t stream_;
  std::shared_ptr<nvinfer1::IBuilder> trt_builder_{nullptr};
  std::shared_ptr<nvinfer1::INetworkDefinition> trt_network_{nullptr};
  std::shared_ptr<nvonnxparser::IParser> parser_{nullptr};
  // TODO: configerable max batch size
  int device_id_{0};
  size_t max_batch_size_{128};
  size_t max_workspace_size_{1024UL * 1024UL * 1024UL * 2UL};
};

class GraphRep {
public:
  GraphRep(OnnxTensorRTBackendRep *backendrep)
      : device_id_(backendrep->device_id()),
        max_batch_size_(backendrep->max_batch_size()),
        stream_(backendrep->stream()) {
    if (cudaSetDevice(device_id_) != cudaSuccess) {
      throw std::runtime_error("Cannot set CUDA device");
    }
    trt_engine_ = common::infer_object(backendrep->buildCudaEngine());
    max_batch_size_ = backendrep->max_batch_size();
  }

  ~GraphRep() { ClearDeviceBuffers(); }

  onnxStatus InitIO(uint32_t inputsCount,
                    const onnxTensorDescriptorV1 *inputDescriptors,
                    uint32_t outputsCount,
                    const onnxTensorDescriptorV1 *outputDescriptors);

  onnxStatus Run();

  cudaStream_t stream() const { return stream_; }

private:
  void ClearDeviceBuffers();

  onnxStatus CheckAndBindTensor(const nvinfer1::Dims &dims,
                                const onnxTensorDescriptorV1 &tensor,
                                bool is_output);

  std::shared_ptr<nvinfer1::ICudaEngine> trt_engine_{nullptr};
  std::shared_ptr<nvinfer1::IExecutionContext> trt_executor_{nullptr};
  std::vector<void *> bindings_;
  std::unordered_map<std::string, const onnxTensorDescriptorV1 *> input_map_;
  std::unordered_map<std::string, const onnxTensorDescriptorV1 *> output_map_;
  std::unordered_map<std::string, void *> device_buffers_;
  int device_id_{0};
  size_t max_batch_size_{0};
  size_t batch_size_{0};
  cudaStream_t stream_;
};

void GraphRep::ClearDeviceBuffers() {
  for (auto kv : device_buffers_) {
    cudaFree(kv.second);
  }
  device_buffers_.clear();
}

onnxStatus GraphRep::CheckAndBindTensor(const nvinfer1::Dims &dims,
                                        const onnxTensorDescriptorV1 &tensor,
                                        bool is_output) {
  // Check memory type
  if (tensor.memoryType != ONNXIFI_MEMORY_TYPE_CPU &&
      tensor.memoryType != ONNXIFI_MEMORY_TYPE_CUDA_BUFFER) {
    return ONNXIFI_STATUS_INVALID_DATATYPE;
  }
  // Check tensor shape
  auto ret = CheckShape(dims, tensor, is_output);
  if (ret != ONNXIFI_STATUS_SUCCESS) {
    return ret;
  }

  // For CPU tensor, we need to create a device memory and the bind. For CUDA
  // tensor, we can bind directly
  if (tensor.memoryType == ONNXIFI_MEMORY_TYPE_CPU) {
    void *cuda_buffer;
    size_t footprint = GetTensorFootprint(tensor);
    if (!footprint) {
      return ONNXIFI_STATUS_INVALID_SHAPE;
    }
    if (cudaMalloc(&cuda_buffer, footprint) != cudaSuccess) {
      return ONNXIFI_STATUS_NO_DEVICE_MEMORY;
    }
    device_buffers_.emplace(tensor.name, cuda_buffer);
    bindings_.push_back(cuda_buffer);
  } else {
    bindings_.push_back((void *)(tensor.buffer));
  }

  return ONNXIFI_STATUS_SUCCESS;
}

onnxStatus GraphRep::InitIO(uint32_t inputsCount,
                            const onnxTensorDescriptorV1 *inputDescriptors,
                            uint32_t outputsCount,
                            const onnxTensorDescriptorV1 *outputDescriptors) {
  CudaDeviceGuard guard(device_id_);
  ClearDeviceBuffers();
  // Setup the input/output bindings and decide batch size
  for (unsigned i = 0; i < inputsCount; ++i) {
    if (inputDescriptors[i].tag != ONNXIFI_TAG_TENSOR_DESCRIPTOR_V1) {
      return ONNXIFI_STATUS_UNSUPPORTED_TAG;
    }
    if (!inputDescriptors[i].name) {
      return ONNXIFI_STATUS_INVALID_NAME;
    }
    // We only support NCHW
    if (inputDescriptors[i].dimensions != 4) {
      return ONNXIFI_STATUS_INVALID_SHAPE;
    }
    if (i == 0) {
      batch_size_ = inputDescriptors[i].shape[0];
    } else {
      if (batch_size_ != inputDescriptors[i].shape[0]) {
        return ONNXIFI_STATUS_INVALID_SHAPE;
      }
    }
    std::cerr << "Adding input " << i << ": " << inputDescriptors[i].name
              << ", type: " << inputDescriptors[i].memoryType << std::endl;
    input_map_.emplace(std::string(inputDescriptors[i].name),
                       inputDescriptors + i);
  }

  // We don't support the case when batch size is larger than max batch size
  // yet, but this is not a hard constraint.
  if (batch_size_ > max_batch_size_) {
    return ONNXIFI_STATUS_NO_DEVICE_RESOURCES;
  }

  for (unsigned i = 0; i < outputsCount; ++i) {
    if (outputDescriptors[i].tag != ONNXIFI_TAG_TENSOR_DESCRIPTOR_V1) {
      return ONNXIFI_STATUS_UNSUPPORTED_TAG;
    }
    if (!outputDescriptors[i].name) {
      return ONNXIFI_STATUS_INVALID_NAME;
    }
    output_map_.emplace(std::string(outputDescriptors[i].name),
                        outputDescriptors + i);
  }

  int nbindings = trt_engine_->getNbBindings();
  for (int b = 0; b < nbindings; ++b) {
    nvinfer1::Dims dims = trt_engine_->getBindingDimensions(b);
    // Check data type consistency
    auto binding_datatype = trt_engine_->getBindingDataType(b);
    if (binding_datatype != nvinfer1::DataType::kFLOAT) {
      return ONNXIFI_STATUS_MISMATCHING_DATATYPE;
    }

    if (trt_engine_->bindingIsInput(b)) {
      std::cerr << "Input: " << trt_engine_->getBindingName(b)
                << ", Dim: " << dims.d[0] << ", " << dims.d[1] << ", "
                << dims.d[2] << std::endl;
      const auto it = input_map_.find(trt_engine_->getBindingName(b));
      if (it == input_map_.end()) {
        return ONNXIFI_STATUS_UNIDENTIFIED_NAME;
      }
      if (auto ret = CheckAndBindTensor(dims, *it->second, false) !=
                     ONNXIFI_STATUS_SUCCESS) {
        return ret;
      }
    } else {
      // output: for output, we enforce 4D dim although it can be in 2D, we do
      // an implicit reshape in `CheckAndBindTensor`
      const auto it = output_map_.find(trt_engine_->getBindingName(b));
      if (it == output_map_.end()) {
        return ONNXIFI_STATUS_UNIDENTIFIED_NAME;
      }
      if (auto ret = CheckAndBindTensor(dims, *it->second, true) !=
                     ONNXIFI_STATUS_SUCCESS) {
        return ret;
      }
    }
  }

  trt_executor_ = common::infer_object(trt_engine_->createExecutionContext());
  return ONNXIFI_STATUS_SUCCESS;
}

onnxStatus GraphRep::Run() {
  CudaDeviceGuard guard(device_id_);
  // Copy input if necessary
  // TODO: cache tensor footprint
  for (auto kv : device_buffers_) {
    auto it = input_map_.find(kv.first);
    if (it != input_map_.end()) {
      cudaMemcpyAsync(kv.second, (void *)(it->second->buffer),
                      GetTensorFootprint(*it->second), cudaMemcpyHostToDevice,
                      stream_);
    } else if (output_map_.find(kv.first) == output_map_.end()) {
      return ONNXIFI_STATUS_UNIDENTIFIED_NAME;
    }
  }

  // Run TensorRT
  trt_executor_->enqueue(batch_size_, bindings_.data(), stream_, nullptr);

  // Copy output if necessary
  for (auto kv : device_buffers_) {
    auto it = output_map_.find(kv.first);
    if (it != output_map_.end()) {
      cudaMemcpyAsync((void *)(it->second->buffer), kv.second,
                      GetTensorFootprint(*it->second), cudaMemcpyDeviceToHost,
                      stream_);
    } else if (input_map_.find(kv.first) == input_map_.end()) {
      return ONNXIFI_STATUS_UNIDENTIFIED_NAME;
    }
  }
  return ONNXIFI_STATUS_SUCCESS;
}

template <class F> onnxStatus OnnxifiTryCatch(F &&tryBlock) {
  try {
    return tryBlock();
  } catch (const std::bad_alloc &e) {
    std::cerr << "Allocation failed: " << e.what() << std::endl;
    return ONNXIFI_STATUS_NO_SYSTEM_MEMORY;
  } catch (const std::exception &e) {
    std::cerr << "Internal Error: " << e.what() << std::endl;
    return ONNXIFI_STATUS_INTERNAL_ERROR;
  } catch (...) {
    return ONNXIFI_STATUS_INTERNAL_ERROR;
  }
}
} // namespace

ONNXIFI_PUBLIC ONNXIFI_CHECK_RESULT onnxStatus ONNXIFI_ABI
onnxGetBackendIDs(onnxBackendID *backendIDs, size_t *numBackends) {
  return OnnxifiTryCatch([&] {
    if (!numBackends) {
      return ONNXIFI_STATUS_INVALID_POINTER;
    }

    int nDevices_int{0};
    cudaGetDeviceCount(&nDevices_int);
    size_t nDevices{static_cast<size_t>(nDevices_int)};
    if (!backendIDs) {
      *numBackends = nDevices;
      return ONNXIFI_STATUS_FALLBACK;
    } else {
      size_t len = (*numBackends < nDevices) ? (*numBackends) : nDevices;
      std::vector<std::unique_ptr<OnnxTensorRTBackendID>> vtmp;
      for (size_t i = 0; i < len; ++i) {
        vtmp.emplace_back(new OnnxTensorRTBackendID(i));
      }
      for (size_t i = 0; i < len; ++i) {
        backendIDs[i] = (onnxBackendID)(vtmp[i].release());
      }
      return (*numBackends < nDevices) ? ONNXIFI_STATUS_FALLBACK
                                       : ONNXIFI_STATUS_SUCCESS;
    }
  });
}

ONNXIFI_PUBLIC ONNXIFI_CHECK_RESULT onnxStatus ONNXIFI_ABI
onnxReleaseBackendID(onnxBackendID backendID) {
  return OnnxifiTryCatch([&] {
    auto *backend_id = reinterpret_cast<OnnxTensorRTBackendID *>(backendID);
    if (!backend_id) {
      return ONNXIFI_STATUS_INVALID_ID;
    }
    delete backend_id;
    return ONNXIFI_STATUS_SUCCESS;
  });
}

static onnxStatus setUIntInfo(
  void* valuePtr,
  size_t *valueSizePtr,
  uint64_t value)
{
  onnxStatus status = ONNXIFI_STATUS_FALLBACK;
  if (valuePtr != nullptr && *valueSizePtr >= sizeof(uint64_t)) {
    *static_cast<uint64_t*>(valuePtr) = value;
    status = ONNXIFI_STATUS_SUCCESS;
  }
  *valueSizePtr = sizeof(uint64_t);
  return status;
}

static onnxStatus setStringInfo(
  void* valuePtr,
  size_t *valueSizePtr,
  const char* value,
  size_t valueSize)
{
  onnxStatus status = ONNXIFI_STATUS_FALLBACK;
  if (valuePtr != nullptr && *valueSizePtr >= valueSize) {
    memcpy(valuePtr, value, valueSize);
    status = ONNXIFI_STATUS_SUCCESS;
  }
  *valueSizePtr = valueSize;
  return status;
}

ONNXIFI_PUBLIC ONNXIFI_CHECK_RESULT onnxStatus ONNXIFI_ABI
onnxGetBackendInfo(onnxBackendID backendID, onnxBackendInfo infoType,
                   void *infoValue, size_t *infoValueSize) {
  return OnnxifiTryCatch([&] {
    if (infoValueSize == nullptr) {
      return ONNXIFI_STATUS_INVALID_POINTER;
    }

    if (backendID == nullptr) {
      return ONNXIFI_STATUS_INVALID_ID;
    }

    const int cudaDeviceId =
      static_cast<OnnxTensorRTBackendID*>(backendID)->device_id;

    switch (infoType) {
      case ONNXIFI_BACKEND_ONNXIFI_VERSION:
        return setUIntInfo(infoValue, infoValueSize,
          UINT64_C(0x0000000100000000));
      case ONNXIFI_BACKEND_NAME:
        return setStringInfo(infoValue, infoValueSize,
          BACKEND_NAME, strlen(BACKEND_NAME));
      case ONNXIFI_BACKEND_VENDOR:
        return setStringInfo(infoValue, infoValueSize,
          BACKEND_VENDOR, strlen(BACKEND_VENDOR));
      case ONNXIFI_BACKEND_VERSION:
        return setStringInfo(infoValue, infoValueSize,
          BACKEND_VERSION, strlen(BACKEND_VERSION));
      case ONNXIFI_BACKEND_EXTENSIONS:
        return setStringInfo(infoValue, infoValueSize,
          BACKEND_EXTENSIONS, strlen(BACKEND_EXTENSIONS));
      case ONNXIFI_BACKEND_DEVICE:
      {
        cudaDeviceProp deviceProperties = { 0 };
        cudaError_t cudaError =
          cudaGetDeviceProperties(&deviceProperties, cudaDeviceId);
        switch (cudaError) {
          case cudaSuccess:
            break;
          case cudaErrorInvalidDevice:
            return ONNXIFI_STATUS_INVALID_ID;
          default:
            return ONNXIFI_STATUS_INTERNAL_ERROR;
        }
        return setStringInfo(infoValue, infoValueSize,
          deviceProperties.name,
          strnlen(deviceProperties.name, sizeof(deviceProperties.name)));
      }
      case ONNXIFI_BACKEND_DEVICE_TYPE:
        return setUIntInfo(infoValue, infoValueSize,
          ONNXIFI_DEVICE_TYPE_GPU);
      case ONNXIFI_BACKEND_ONNX_IR_VERSION:
        return setStringInfo(infoValue, infoValueSize,
          BACKEND_IR_VERSION, strlen(BACKEND_IR_VERSION));
      case ONNXIFI_BACKEND_OPSET_VERSION:
        return setStringInfo(infoValue, infoValueSize,
          BACKEND_OPSET_VERSION, strlen(BACKEND_OPSET_VERSION));
      case ONNXIFI_BACKEND_CAPABILITIES:
        return setUIntInfo(infoValue, infoValueSize, 0);
      case ONNXIFI_BACKEND_INIT_PROPERTIES:
        return setUIntInfo(infoValue, infoValueSize, 0);
      case ONNXIFI_BACKEND_MEMORY_TYPES:
        return setUIntInfo(infoValue, infoValueSize,
          ONNXIFI_MEMORY_TYPE_CPU | ONNXIFI_MEMORY_TYPE_CUDA_BUFFER);
      case ONNXIFI_BACKEND_GRAPH_INIT_PROPERTIES:
        return setUIntInfo(infoValue, infoValueSize, 0);
      case ONNXIFI_BACKEND_SYNCHRONIZATION_TYPES:
        return setUIntInfo(infoValue, infoValueSize,
          ONNXIFI_SYNCHRONIZATION_EVENT);
      case ONNXIFI_BACKEND_CPU_MEMORY_READ_BANDWIDTH:
      case ONNXIFI_BACKEND_CPU_MEMORY_WRITE_BANDWIDTH:
        /* Assume PCI Express 3.0 x16 */
        return setUIntInfo(infoValue, infoValueSize, UINT64_C(16519104985));
      case ONNXIFI_BACKEND_MAX_GRAPH_COUNT:
        return setUIntInfo(infoValue, infoValueSize, UINT64_MAX);
      case ONNXIFI_BACKEND_MEMORY_SIZE:
      case ONNXIFI_BACKEND_MAX_GRAPH_SIZE:
      case ONNXIFI_BACKEND_PCI_BUS_ID:
      case ONNXIFI_BACKEND_PCI_DEVICE_ID:
      case ONNXIFI_BACKEND_PCI_DOMAIN_ID:
      case ONNXIFI_BACKEND_MACS_FP32:
      case ONNXIFI_BACKEND_MACS_FP16:
      case ONNXIFI_BACKEND_MEMORY_BANDWIDTH:
      {
        cudaDeviceProp deviceProperties = { 0 };
        cudaError_t cudaError =
          cudaGetDeviceProperties(&deviceProperties, cudaDeviceId);
        switch (cudaError) {
          case cudaSuccess:
            break;
          case cudaErrorInvalidDevice:
            return ONNXIFI_STATUS_INVALID_ID;
          default:
            return ONNXIFI_STATUS_INTERNAL_ERROR;
        }
        switch (infoType) {
          case ONNXIFI_BACKEND_MEMORY_SIZE:
          case ONNXIFI_BACKEND_MAX_GRAPH_SIZE:
            return setUIntInfo(infoValue, infoValueSize,
              static_cast<uint64_t>(deviceProperties.totalGlobalMem));
          case ONNXIFI_BACKEND_MEMORY_BANDWIDTH:
            return setUIntInfo(infoValue, infoValueSize,
              static_cast<uint64_t>(deviceProperties.memoryClockRate) *
              static_cast<uint64_t>(deviceProperties.memoryBusWidth) *
              /*
               * clock rate: kHZ -> HZ (multiply by 1000)
               * bus width: bits -> bytes (divide by 8)
               * 2x DDR factor (multiply by 2)
               */
              UINT64_C(250));
          case ONNXIFI_BACKEND_PCI_BUS_ID:
            return setUIntInfo(infoValue, infoValueSize,
              static_cast<uint64_t>(deviceProperties.pciBusID));
          case ONNXIFI_BACKEND_PCI_DEVICE_ID:
            return setUIntInfo(infoValue, infoValueSize,
              static_cast<uint64_t>(deviceProperties.pciDeviceID));
          case ONNXIFI_BACKEND_PCI_DOMAIN_ID:
            return setUIntInfo(infoValue, infoValueSize,
              static_cast<uint64_t>(deviceProperties.pciDomainID));
          case ONNXIFI_BACKEND_MACS_FP32:
          {
            /*
             * See "32-bit floating-point add, multiply, multiply-add" in
             * "Throughput of Native Arithmetic Instructions" table in
             * CUDA Programming Guide. Multiply by 2 because we could FMA
             * as two FLOPs.
             */
            uint64_t flopsPerCycle = 0;
            switch (deviceProperties.major) {
              case 3:
                /* Kepler */
                flopsPerCycle = 192 * 2;
                break;
              case 5:
                /* Maxwell */
                flopsPerCycle = 128 * 2;
                break;
              case 6:
                /* Pascal */
                switch (deviceProperties.minor) {
                  case 0:
                    flopsPerCycle = 64 * 2;
                    break;
                  case 1:
                    flopsPerCycle = 128 * 2;
                    break;
                  case 2:
                    flopsPerCycle = 128 * 2;
                    break;
                }
                break;
              case 7:
                /* Volta */
                if (deviceProperties.minor == 0) {
                  flopsPerCycle = 64 * 2;
                }
                break;
            }
            if (flopsPerCycle == 0) {
              return ONNXIFI_STATUS_UNSUPPORTED_ATTRIBUTE;
            }
            return setUIntInfo(infoValue, infoValueSize,
              UINT64_C(1000) /* KHz -> Hz */ *
              static_cast<uint64_t>(deviceProperties.clockRate) *
              static_cast<uint64_t>(deviceProperties.multiProcessorCount) *
              flopsPerCycle);
          }
          case ONNXIFI_BACKEND_MACS_FP16:
          {
            /*
             * See "16-bit floating-point add, multiply, multiply-add" and
             * "32-bit floating-point add, multiply, multiply-add" in
             * "Throughput of Native Arithmetic Instructions" table in
             * CUDA Programming Guide. Use the maximum among 16-bit and 32-bit
             * throughput. Multiply by 2 because we could FMA as two FLOPs.
             */
            uint64_t flopsPerCycle = 0;
            switch (deviceProperties.major) {
              case 3:
                /* Kepler */
                flopsPerCycle = 192 * 2;
                break;
              case 5:
                /* Maxwell */
                if (deviceProperties.minor == 3) {
                  /* Maxwell-based Tegra supports FP16 at 2x rate */
                  flopsPerCycle = 256 * 2;
                } else {
                  flopsPerCycle = 128 * 2;
                }
                break;
              case 6:
                /* Pascal */
                switch (deviceProperties.minor) {
                  case 0:
                    /* Use FP16 */
                    flopsPerCycle = 128 * 2;
                    break;
                  case 1:
                    /* Use FP32 */
                    flopsPerCycle = 128 * 2;
                    break;
                  case 2:
                    /* Use FP16 */
                    flopsPerCycle = 256 * 2;
                    break;
                }
                break;
              case 7:
                /* Volta */
                if (deviceProperties.minor == 0) {
                  /*
                   * Tensor Core:
                   * - 8 Tensor Cores per multiprocessor
                   * - 64 FMA/cycle on each Tensor Core
                   * - 2 FLOPs / FMA
                   */
                  flopsPerCycle = 8 * 64 * 2;
                }
                break;
            }
            if (flopsPerCycle == 0) {
              return ONNXIFI_STATUS_UNSUPPORTED_ATTRIBUTE;
            }
            return setUIntInfo(infoValue, infoValueSize,
              UINT64_C(1000) /* KHz -> Hz */ *
              static_cast<uint64_t>(deviceProperties.clockRate) *
              static_cast<uint64_t>(deviceProperties.multiProcessorCount) *
              flopsPerCycle);
          }
          default:
            return ONNXIFI_STATUS_UNSUPPORTED_ATTRIBUTE;
        }
      }
      case ONNXIFI_BACKEND_CUDA_INDEX:
        return setUIntInfo(infoValue, infoValueSize,
          static_cast<uint64_t>(cudaDeviceId));
      default:
        return ONNXIFI_STATUS_UNSUPPORTED_ATTRIBUTE;
    }
  });
}

ONNXIFI_PUBLIC ONNXIFI_CHECK_RESULT onnxStatus ONNXIFI_ABI
onnxGetBackendCompatibility(onnxBackendID backendID, size_t onnxModelSize,
                            const void *onnxModel) {
  return OnnxifiTryCatch([&] {
    if (!onnxModel) {
      return ONNXIFI_STATUS_INVALID_POINTER;
    }
    if (onnxModelSize == 0) {
      return ONNXIFI_STATUS_INVALID_SIZE;
    }
<<<<<<< HEAD

    TRT_Logger trt_logger;
    auto parser = infer_object(nvonnxparser::createParser(nullptr, trt_logger));
=======
    common::TRT_Logger trt_logger;
    auto parser = common::infer_object(nvonnxparser::createParser(nullptr, trt_logger));
>>>>>>> 936c99e0
    SubGraphCollection_t subgraphcollection;
    if (parser->supportsModel(onnxModel, onnxModelSize, subgraphcollection)) {
      return ONNXIFI_STATUS_SUCCESS;
    } else {
      return ONNXIFI_STATUS_UNSUPPORTED_OPERATOR;
    }
  });
}

// NB: Passing arguments to backend is tricky. And we need more documentation
// for it I didn't put any arguments here for now.
// TODO: submit arguments for
// - setMaxBatchSize (size_t)
// - setMaxWorkspaceSize (size_t)
// - setHalf2Mode (bool)
// - setInt8Mode (bool)
// - setDebugSync (bool)
ONNXIFI_PUBLIC ONNXIFI_CHECK_RESULT onnxStatus ONNXIFI_ABI
onnxInitBackend(onnxBackendID backendID, const uint64_t *auxPropertiesList,
                onnxBackend *backend) {
  auto ret = OnnxifiTryCatch([&] {
    auto *backend_id = reinterpret_cast<OnnxTensorRTBackendID *>(backendID);
    if (!backend_id) {
      return ONNXIFI_STATUS_INVALID_ID;
    }
    *backend = (onnxBackend)(new OnnxTensorRTBackendRep(*backend_id));
    return ONNXIFI_STATUS_SUCCESS;
  });
  if (ret != ONNXIFI_STATUS_SUCCESS) {
    *backend = NULL;
  }
  return ret;
}

ONNXIFI_PUBLIC ONNXIFI_CHECK_RESULT onnxStatus ONNXIFI_ABI
onnxReleaseBackend(onnxBackend backend) {
  return OnnxifiTryCatch([&] {
    auto *backendrep = reinterpret_cast<OnnxTensorRTBackendRep *>(backend);
    if (!backendrep) {
      return ONNXIFI_STATUS_INVALID_BACKEND;
    }
    delete backendrep;
    return ONNXIFI_STATUS_SUCCESS;
  });
}

ONNXIFI_PUBLIC ONNXIFI_CHECK_RESULT onnxStatus ONNXIFI_ABI
onnxInitEvent(onnxBackend backend, onnxEvent *event) {
  auto ret = OnnxifiTryCatch([&] {
    if (!event) {
      return ONNXIFI_STATUS_INVALID_POINTER;
    }
    auto *backendrep = reinterpret_cast<OnnxTensorRTBackendRep *>(backend);
    if (!backendrep) {
      return ONNXIFI_STATUS_INVALID_BACKEND;
    }
    *event = reinterpret_cast<onnxEvent>(
        new OnnxTensorRTEvent(backendrep->stream()));
    return ONNXIFI_STATUS_SUCCESS;
  });
  if (ret != ONNXIFI_STATUS_SUCCESS) {
    *event = NULL;
  }
  return ret;
}

ONNXIFI_PUBLIC ONNXIFI_CHECK_RESULT onnxStatus ONNXIFI_ABI
onnxSignalEvent(onnxEvent event) {
  return OnnxifiTryCatch([&] {
    auto trt_event = reinterpret_cast<OnnxTensorRTEvent *>(event);
    if (!trt_event) {
      return ONNXIFI_STATUS_INVALID_EVENT;
    }
    return trt_event->Signal();
  });
}

ONNXIFI_PUBLIC ONNXIFI_CHECK_RESULT onnxStatus ONNXIFI_ABI
onnxWaitEvent(onnxEvent event) {
  return OnnxifiTryCatch([&] {
    auto trt_event = reinterpret_cast<OnnxTensorRTEvent *>(event);
    if (!trt_event) {
      return ONNXIFI_STATUS_INVALID_EVENT;
    }
    return trt_event->Wait();
  });
}

ONNXIFI_PUBLIC ONNXIFI_CHECK_RESULT onnxStatus ONNXIFI_ABI
onnxGetEventState(onnxEvent event, onnxEventState *state) {
  return OnnxifiTryCatch([&] {
    if (!state) {
      return ONNXIFI_STATUS_INVALID_POINTER;
    }
    *state = ONNXIFI_EVENT_STATE_INVALID;
    auto trt_event = reinterpret_cast<OnnxTensorRTEvent *>(event);
    if (!trt_event) {
      return ONNXIFI_STATUS_INVALID_EVENT;
    }
    return trt_event->CheckState(state);
  });
}

ONNXIFI_PUBLIC ONNXIFI_CHECK_RESULT onnxStatus ONNXIFI_ABI
onnxReleaseEvent(onnxEvent event) {
  return OnnxifiTryCatch([&] {
    auto *trt_event = reinterpret_cast<OnnxTensorRTEvent *>(event);
    if (!trt_event) {
      return ONNXIFI_STATUS_INVALID_EVENT;
    }
    delete trt_event;
    return ONNXIFI_STATUS_SUCCESS;
  });
}

ONNXIFI_PUBLIC ONNXIFI_CHECK_RESULT onnxStatus ONNXIFI_ABI onnxInitGraph(
    onnxBackend backend, const uint64_t *auxPropertiesList,
    size_t onnxModelSize, const void *onnxModel, uint32_t weightsCount,
    const onnxTensorDescriptorV1 *weightDescriptors, onnxGraph *graph) {
  auto ret = OnnxifiTryCatch([&] {
    auto *backendrep = reinterpret_cast<OnnxTensorRTBackendRep *>(backend);
    if (!backendrep) {
      return ONNXIFI_STATUS_INVALID_BACKEND;
    }
    if (!onnxModel) {
      return ONNXIFI_STATUS_INVALID_POINTER;
    }
    if (onnxModelSize == 0) {
      return ONNXIFI_STATUS_INVALID_SIZE;
    }

    for (auto i = 0U; i < weightsCount; ++i) {
      if (weightDescriptors[i].tag != ONNXIFI_TAG_TENSOR_DESCRIPTOR_V1) {
        return ONNXIFI_STATUS_UNSUPPORTED_TAG;
      }
    }

    // Parse the model
    auto ret = backendrep->ImportModel(onnxModel, onnxModelSize, weightsCount,
                                       weightDescriptors);
    if (ret != ONNXIFI_STATUS_SUCCESS) {
      return ret;
    }

    // Create the TRT engine
    *graph = (onnxGraph)(new GraphRep(backendrep));
    return ONNXIFI_STATUS_SUCCESS;
  });
  if (ret != ONNXIFI_STATUS_SUCCESS) {
    *graph = NULL;
  }
  return ret;
}

// NB: in the context of TRT, this step will setup the input/output bindings for
// ICudaEngine
ONNXIFI_PUBLIC ONNXIFI_CHECK_RESULT onnxStatus ONNXIFI_ABI onnxSetGraphIO(
    onnxGraph graph, uint32_t inputsCount,
    const onnxTensorDescriptorV1 *inputDescriptors, uint32_t outputsCount,
    const onnxTensorDescriptorV1 *outputDescriptors) {
  return OnnxifiTryCatch([&] {
    auto *graph_rep = reinterpret_cast<GraphRep *>(graph);
    if (!graph_rep) {
      return ONNXIFI_STATUS_INVALID_GRAPH;
    }
    if (!inputDescriptors || !outputDescriptors) {
      return ONNXIFI_STATUS_INVALID_POINTER;
    }

    return graph_rep->InitIO(inputsCount, inputDescriptors, outputsCount,
                             outputDescriptors);
  });
}

ONNXIFI_PUBLIC ONNXIFI_CHECK_RESULT onnxStatus ONNXIFI_ABI
onnxRunGraph(onnxGraph graph, const onnxMemoryFenceV1 *inputFence,
             onnxMemoryFenceV1 *outputFence) {
  return OnnxifiTryCatch([&] {
    if (!inputFence || !outputFence) {
      return ONNXIFI_STATUS_INVALID_POINTER;
    }
    if (inputFence->tag != ONNXIFI_TAG_MEMORY_FENCE_V1 ||
        outputFence->tag != ONNXIFI_TAG_MEMORY_FENCE_V1) {
      return ONNXIFI_STATUS_UNSUPPORTED_TAG;
    }
    auto *trt_event = reinterpret_cast<OnnxTensorRTEvent *>(inputFence->event);
    auto ret = trt_event->Wait();
    if (ret != ONNXIFI_STATUS_SUCCESS) {
      return ret;
    }
    auto *graph_rep = reinterpret_cast<GraphRep *>(graph);
    if (!graph_rep) {
      return ONNXIFI_STATUS_INVALID_GRAPH;
    }

    ret = graph_rep->Run();
    auto output_event = new OnnxTensorRTEvent(graph_rep->stream());
    outputFence->event = reinterpret_cast<onnxEvent>(output_event);
    outputFence->type = ONNXIFI_SYNCHRONIZATION_EVENT;
    output_event->Signal();
    return ret;
  });
}

ONNXIFI_PUBLIC ONNXIFI_CHECK_RESULT onnxStatus ONNXIFI_ABI
onnxReleaseGraph(onnxGraph graph) {
  return OnnxifiTryCatch([&] {
    auto *graph_rep = reinterpret_cast<GraphRep *>(graph);
    if (!graph_rep) {
      return ONNXIFI_STATUS_INVALID_GRAPH;
    }
    delete graph_rep;
    return ONNXIFI_STATUS_SUCCESS;
  });
}<|MERGE_RESOLUTION|>--- conflicted
+++ resolved
@@ -792,14 +792,8 @@
     if (onnxModelSize == 0) {
       return ONNXIFI_STATUS_INVALID_SIZE;
     }
-<<<<<<< HEAD
-
-    TRT_Logger trt_logger;
-    auto parser = infer_object(nvonnxparser::createParser(nullptr, trt_logger));
-=======
     common::TRT_Logger trt_logger;
     auto parser = common::infer_object(nvonnxparser::createParser(nullptr, trt_logger));
->>>>>>> 936c99e0
     SubGraphCollection_t subgraphcollection;
     if (parser->supportsModel(onnxModel, onnxModelSize, subgraphcollection)) {
       return ONNXIFI_STATUS_SUCCESS;
@@ -1014,4 +1008,4 @@
     delete graph_rep;
     return ONNXIFI_STATUS_SUCCESS;
   });
-}+}
