<!--- SPDX-License-Identifier: Apache-2.0 -->

# Supported ONNX Operators

TensorRT 8.4 supports operators up to Opset 17. Latest information of ONNX operators can be found [here](https://github.com/onnx/onnx/blob/master/docs/Operators.md)

TensorRT supports the following ONNX data types: DOUBLE, FLOAT32, FLOAT16, INT8, and BOOL

> Note: There is limited support for INT32, INT64, and DOUBLE types. TensorRT will attempt to cast down INT64 to INT32 and DOUBLE down to FLOAT, clamping values to `+-INT_MAX` or `+-FLT_MAX` if necessary.

See below for the support matrix of ONNX operators in ONNX-TensorRT.

## Operator Support Matrix

| Operator                  | Supported  | Supported Types | Restrictions                                                                                                           |
|---------------------------|------------|-----------------|------------------------------------------------------------------------------------------------------------------------|
| Abs                       | Y          | FP32, FP16, INT32 |
| Acos                      | Y          | FP32, FP16 |
| Acosh                     | Y          | FP32, FP16 |
| Add                       | Y          | FP32, FP16, INT32 |
| And                       | Y          | BOOL | 
| ArgMax                    | Y          | FP32, FP16 |
| ArgMin                    | Y          | FP32, FP16 |
| Asin                      | Y          | FP32, FP16 |
| Asinh                     | Y          | FP32, FP16 |
| Atan                      | Y          | FP32, FP16 |
| Atanh                     | Y          | FP32, FP16 |
| AveragePool               | Y          | FP32, FP16, INT8, INT32 | 2D or 3D Pooling only                                                                                                                    |
| BatchNormalization        | Y          | FP32, FP16 |
| Bernoulli                 | N          |
| BitShift                  | N          |
| BlackmanWindow            | N          |
| Cast                      | Y          | FP32, FP16, INT32, INT8, BOOL |                                                                                                       |
| Ceil                      | Y          | FP32, FP16 |
| Celu                      | Y          | FP32, FP16 |
| Clip                      | Y          | FP32, FP16, INT8 |                                                                                        |
| Compress                  | N          |
| Concat                    | Y          | FP32, FP16, INT32, INT8, BOOL |
| ConcatFromSequence        | N          |
| Constant                  | Y          | FP32, FP16, INT32, INT8, BOOL |
| ConstantOfShape           | Y          | FP32 |
| Conv                      | Y          | FP32, FP16, INT8 | 2D or 3D convolutions only\. Weights `W` must be an initailizer                                                                                            |
| ConvInteger               | N          |
| ConvTranspose             | Y          | FP32, FP16, INT8 | 2D or 3D deconvolutions only\. Weights `W` must be an initializer                                                                        |
| Cos                       | Y          | FP32, FP16 |
| Cosh                      | Y          | FP32, FP16 |
| CumSum                    | Y          | FP32, FP16 | `axis` must be an initializer                                                                                                            |
| DFT                       | N          |
| DepthToSpace              | Y          | FP32, FP16, INT32 |
| DequantizeLinear          | Y          | INT8 | `x_zero_point` must be zero                                                                                    |
| Det                       | N          |
| Div                       | Y          | FP32, FP16, INT32 |
| Dropout                   | Y          | FP32, FP16 |
| DynamicQuantizeLinear     | N          |
| Einsum                    | Y          | FP32, FP16 | Ellipsis and diagonal operations are not supported. Broadcasting between inputs is not supported
| Elu                       | Y          | FP32, FP16, INT8 |
| Equal                     | Y          | FP32, FP16, INT32 |
| Erf                       | Y          | FP32, FP16 |
| Exp                       | Y          | FP32, FP16 |
| Expand                    | Y          | FP32, FP16, INT32, BOOL |
| EyeLike                   | Y          | FP32, FP16, INT32, BOOL |
| Flatten                   | Y          | FP32, FP16, INT32, BOOL |
| Floor                     | Y          | FP32, FP16 |
| Gather                    | Y          | FP32, FP16, INT8, INT32 |
| GatherElements            | Y          | FP32, FP16, INT8, INT32 |
| GatherND                  | Y          | FP32, FP16, INT8, INT32 |
| Gemm                      | Y          | FP32, FP16, INT8 |
| GlobalAveragePool         | Y          | FP32, FP16, INT8 |
| GlobalLpPool              | Y          | FP32, FP16, INT8 |
| GlobalMaxPool             | Y          | FP32, FP16, INT8 |
| Greater                   | Y          | FP32, FP16, INT32 |
| GreaterOrEqual            | Y          | FP32, FP16, INT32 |
| GridSample                | N          |
| GRU                       | Y          | FP32, FP16 | For bidirectional GRUs, activation functions must be the same for both the forward and reverse pass
| HammingWindow             | N          |
| HannWindow                | N          |
| HardSwish                 | N          |
| HardSigmoid               | Y          | FP32, FP16, INT8 |
| HardSwish                 | Y          | FP32, FP16 |
| Hardmax                   | N          |
| Identity                  | Y          | FP32, FP16, INT32, INT8, BOOL |
| If                        | Y          | FP32, FP16, INT32, BOOL | Output tensors of the two conditional branches must have broadcastable shapes, and must have different names
| ImageScaler               | Y          | FP32, FP16 |
| InstanceNormalization     | Y          | FP32, FP16 | Scales `scale` and biases `B` must be initializers. Input rank must be >=3 & <=5                                                                                  |
| IsInf                     | N          |
| IsNaN                     | Y          | FP32, FP16, INT32 |
| LayerNormalization        | N          |
| LeakyRelu                 | Y          | FP32, FP16, INT8 |
| Less                      | Y          | FP32, FP16, INT32 |
| LessOrEqual               | Y          | FP32, FP16, INT32 |
| Log                       | Y          | FP32, FP16 |
| LogSoftmax                | Y          | FP32, FP16 |
| Loop                      | Y          | FP32, FP16, INT32, BOOL |
| LRN                       | Y          | FP32, FP16 |
| LSTM                      | Y          | FP32, FP16 | For bidirectional LSTMs, activation functions must be the same for both the forward and reverse pass
| LpNormalization           | Y          | FP32, FP16 |
| LpPool                    | Y          | FP32, FP16, INT8 |
| MatMul                    | Y          | FP32, FP16 |
| MatMulInteger             | N          |
| Max                       | Y          | FP32, FP16, INT32 |
| MaxPool                   | Y          | FP32, FP16, INT8 | 2D or 3D pooling only. `Indices` output tensor unsupported
| MaxRoiPool                | N          |
| MaxUnpool                 | N          |
| Mean                      | Y          | FP32, FP16, INT32 |
| MeanVarianceNormalization | N          |
| MelWeightMatrix           | N          |
| Min                       | Y          | FP32, FP16, INT32 |
| Mod                       | N          |
| Mul                       | Y          | FP32, FP16, INT32 |
| Multinomial               | N          |
| Neg                       | Y          | FP32, FP16, INT32 |
| NegativeLogLikelihoodLoss | N          |
| NonMaxSuppression         | Y [EXPERIMENTAL] | FP32, FP16 | Inputs `max_output_boxes_per_class`, `iou_threshold`, and `score_threshold` must be initializers. Output has fixed shape and is padded to [`max_output_boxes_per_class`, 3].
| NonZero                   | N          |
| Not                       | Y          | BOOL |
| OneHot                    | N          |
| Optional                  | N          |
| OptionalGetElement        | N          |
| OptionalHasElement        | N          |
| Or                        | Y          | BOOL |
| Pad                       | Y          | FP32, FP16, INT8, INT32 |
| ParametricSoftplus        | Y          | FP32, FP16, INT8 |
| Pow                       | Y          | FP32, FP16 |
| PRelu                     | Y          | FP32, FP16, INT8 |
| QLinearConv               | N          |
| QLinearMatMul             | N          |
| QuantizeLinear            | Y          | FP32, FP16 | `y_zero_point` must be 0                                                                   |
| RandomNormal              | Y          | FP32, FP16 | `seed` value is ignored by TensorRT
| RandomNormalLike          | Y          | FP32, FP16 | `seed` value is ignored by TensorRT
| RandomUniform             | Y          | FP32, FP16 | `seed` value is ignored by TensorRT
| RandomUniformLike         | Y          | FP32, FP16 | `seed` value is ignored by TensorRT
| Range                     | Y          | FP32, FP16, INT32 |
<<<<<<< HEAD
| Reciprocal                | N          |
=======
| Reciprocal                | Y          | FP32, FP16 | 
>>>>>>> 12eb0d69
| ReduceL1                  | Y          | FP32, FP16 |
| ReduceL2                  | Y          | FP32, FP16 |
| ReduceLogSum              | Y          | FP32, FP16 |
| ReduceLogSumExp           | Y          | FP32, FP16 |
| ReduceMax                 | Y          | FP32, FP16 |
| ReduceMean                | Y          | FP32, FP16 |
| ReduceMin                 | Y          | FP32, FP16 |
| ReduceProd                | Y          | FP32, FP16 |
| ReduceSum                 | Y          | FP32, FP16 |
| ReduceSumSquare           | Y          | FP32, FP16 |
| Relu                      | Y          | FP32, FP16, INT8 |
| Reshape                   | Y          | FP32, FP16, INT32, INT8, BOOL |
| Resize                    | Y          | FP32, FP16 | Supported resize transformation modes: `half_pixel`, `pytorch_half_pixel`, `tf_half_pixel_for_nn`, `asymmetric`, and `align_corners`.<br />Supported resize modes: `nearest`, `linear`.<br />Supported nearest modes: `floor`, `ceil`, `round_prefer_floor`, `round_prefer_ceil`   |
| ReverseSequence           | Y          | FP32, FP16 | Dynamic input shapes are unsupported
| RNN                       | Y          | FP32, FP16 | For bidirectional RNNs, activation functions must be the same for both the forward and reverse pass
| RoiAlign                  | N          |
| Round                     | Y          | FP32, FP16, INT8 |
| STFT                      | N          |
| ScaledTanh                | Y          | FP32, FP16, INT8 |
| Scan                      | Y          | FP32, FP16 |
| Scatter                   | Y          | FP32, FP16, INT8, INT32 |
| ScatterElements           | Y          | FP32, FP16, INT8, INT32 |
| ScatterND                 | Y          | FP32, FP16, INT8, INT32 |
| Selu                      | Y          | FP32, FP16, INT8|
| SequenceAt                | N          |
| SequenceConstruct         | N          |
| SequenceEmpty             | N          |
| SequenceErase             | N          |
| SequenceInsert            | N          |
| SequenceLength            | N          |
| SequenceMap               | N          |
| Shape                     | Y          | FP32, FP16, INT32, INT8, BOOL |
| Shrink                    | Y          | FP32, FP16, INT32 |
| Sigmoid                   | Y          | FP32, FP16, INT8 |
| Sign                      | Y          | FP32, FP16, INT8, INT32 |
| Sin                       | Y          | FP32, FP16 |
| Sinh                      | Y          | FP32, FP16 |
| Size                      | Y          | FP32, FP16, INT32, INT8, BOOL |
| Slice                     | Y          | FP32, FP16, INT32, INT8, BOOL | `axes` must be an initializer                                                                                                            |
| Softmax                   | Y          | FP32, FP16 |
| SoftmaxCrossEntropyLoss   | N          |
| Softplus                  | Y          | FP32, FP16, INT8 |
| Softsign                  | Y          | FP32, FP16, INT8 |
| SpaceToDepth              | Y          | FP32, FP16, INT32 |
| Split                     | Y          | FP32, FP16, INT32, BOOL |                                                                                                          |
| SplitToSequence           | N          |
| Sqrt                      | Y          | FP32, FP16 |
| Squeeze                   | Y          | FP32, FP16, INT32, INT8, BOOL | `axes` must be an initializer                                                                                                            |
| StringNormalizer          | N          |
| Sub                       | Y          | FP32, FP16, INT32 |
| Sum                       | Y          | FP32, FP16, INT32 |
| Tan                       | Y          | FP32, FP16 |
| Tanh                      | Y          | FP32, FP16, INT8 |
| TfIdfVectorizer           | N          |
| ThresholdedRelu           | Y          | FP32, FP16, INT8 |
| Tile                      | Y          | FP32, FP16, INT32, BOOL |
| TopK                      | Y          | FP32, FP16 | `K` input must be an initializer
| Transpose                 | Y          | FP32, FP16, INT32, INT8, BOOL |
| Trilu                     | N          |
| Unique                    | N          |
| Unsqueeze                 | Y          | FP32, FP16, INT32, INT8, BOOL | `axes` must be a constant tensor                                                                                                         |
| Upsample                  | Y          | FP32, FP16 |
| Where                     | Y          | FP32, FP16, INT32, BOOL |
| Xor                       | Y          | BOOL<|MERGE_RESOLUTION|>--- conflicted
+++ resolved
@@ -130,11 +130,7 @@
 | RandomUniform             | Y          | FP32, FP16 | `seed` value is ignored by TensorRT
 | RandomUniformLike         | Y          | FP32, FP16 | `seed` value is ignored by TensorRT
 | Range                     | Y          | FP32, FP16, INT32 |
-<<<<<<< HEAD
-| Reciprocal                | N          |
-=======
 | Reciprocal                | Y          | FP32, FP16 | 
->>>>>>> 12eb0d69
 | ReduceL1                  | Y          | FP32, FP16 |
 | ReduceL2                  | Y          | FP32, FP16 |
 | ReduceLogSum              | Y          | FP32, FP16 |
