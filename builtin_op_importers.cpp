/*
 * SPDX-License-Identifier: Apache-2.0
 */

#include "builtin_op_importers.hpp"
#include "ConditionalHelpers.hpp"
#include "LoopHelpers.hpp"
#include "ModelImporter.hpp"
#include "NvInfer.h"
#include "NvInferPlugin.h"
#include "NvInferRuntime.h"
#include "OnnxAttrs.hpp"
#include "RNNHelpers.hpp"
#include "ShapeTensor.hpp"
#include "half.h"
#include "onnx2trt_utils.hpp"

#include <algorithm> // For std::min, std::max
#include <array>
#include <cmath>
#include <cstring> // For std::memcpy, std::memset
#include <iostream>
#include <iterator>
#include <numeric> // For std::iota
#include <tuple>
#include <unordered_set>

namespace onnx2trt
{

string_map<NodeImporter>& getBuiltinOpImporterMap()
{
    static string_map<NodeImporter> builtin_op_importers;
    return builtin_op_importers;
}

namespace
{

#define IGNORE_UNUSED_GLOBAL(x)                                                                                        \
    static void _ignore_unused2_##x();                                                                                 \
    static void _ignore_unused1_##x()                                                                                  \
    {                                                                                                                  \
        (void) _ignore_unused2_##x;                                                                                    \
        (void) x;                                                                                                      \
    }                                                                                                                  \
    static void _ignore_unused2_##x()                                                                                  \
    {                                                                                                                  \
        (void) _ignore_unused1_##x;                                                                                    \
    }                                                                                                                  \
    struct SwallowSemicolon##x                                                                                         \
    {                                                                                                                  \
    }

#define DECLARE_BUILTIN_OP_IMPORTER(op)                                                                                \
    NodeImportResult import##op(                                                                                       \
        IImporterContext* ctx, ::ONNX_NAMESPACE::NodeProto const& node, std::vector<TensorOrWeights>& inputs)

#define DEFINE_BUILTIN_OP_IMPORTER(op)                                                                                 \
    NodeImportResult import##op(                                                                                       \
        IImporterContext* ctx, ::ONNX_NAMESPACE::NodeProto const& node, std::vector<TensorOrWeights>& inputs);         \
    static const bool op##_registered_builtin_op = registerBuiltinOpImporter(#op, import##op);                         \
    IGNORE_UNUSED_GLOBAL(op##_registered_builtin_op);                                                                  \
    NodeImportResult import##op(                                                                                       \
        IImporterContext* ctx, ::ONNX_NAMESPACE::NodeProto const& node, std::vector<TensorOrWeights>& inputs)

#define RETURN_FIRST_OUTPUT(layer)                                                                                     \
    do                                                                                                                 \
    {                                                                                                                  \
        nvinfer1::ILayer* layer_ptr = layer;                                                                           \
        ASSERT(layer_ptr && "Input layer is null.", ErrorCode::kUNSUPPORTED_NODE);                                                               \
        return {{layer_ptr->getOutput(0)}};                                                                            \
    } while (0)

#define RETURN_IDENTITY(input)                                                                                         \
    do                                                                                                                 \
    {                                                                                                                  \
        TensorOrWeights output = identity(ctx, input);                                                                 \
        ASSERT(output && "Failed to add an identity layer.", ErrorCode::kUNSUPPORTED_NODE);                                                                  \
        return {{output}};                                                                                             \
    } while (0)

#define RETURN_ALL_OUTPUTS(layer)                                                                                      \
    do                                                                                                                 \
    {                                                                                                                  \
        nvinfer1::ILayer* layer_ptr = layer;                                                                           \
        ASSERT(layer_ptr && "The input layer is null.", ErrorCode::kUNSUPPORTED_NODE);                                 \
        std::vector<TensorOrWeights> outputs;                                                                          \
        for (int i = 0; i < layer_ptr->getNbOutputs(); ++i)                                                            \
            outputs.push_back(layer_ptr->getOutput(i));                                                                \
        return {outputs};                                                                                              \
    } while (0)

void assertIsWeights(const TensorOrWeights& input, const std::string& specificMsg)
{
    if (!input.is_weights())
    {
        std::ostringstream msg;
        msg << specificMsg;
        msg << " Try applying constant folding on the model using Polygraphy: https://github.com/NVIDIA/TensorRT/tree/master/tools/Polygraphy/examples/cli/surgeon/02_folding_constants";
        throw std::runtime_error(msg.str());
    }
}

bool registerBuiltinOpImporter(std::string op, NodeImporter const& importer)
{
    bool inserted = getBuiltinOpImporterMap().insert({op, importer}).second;
    assert(inserted);
    return inserted;
}

DEFINE_BUILTIN_OP_IMPORTER(Abs)
{
    return unaryHelper(ctx, node, inputs.at(0), nvinfer1::UnaryOperation::kABS);
}

DEFINE_BUILTIN_OP_IMPORTER(Acos)
{
    return unaryHelper(ctx, node, inputs.at(0), nvinfer1::UnaryOperation::kACOS);
}

DEFINE_BUILTIN_OP_IMPORTER(Acosh)
{
    return unaryHelper(ctx, node, inputs.at(0), nvinfer1::UnaryOperation::kACOSH);
}

DEFINE_BUILTIN_OP_IMPORTER(And)
{
    return elementwiseHelper(ctx, node, inputs, nvinfer1::ElementWiseOperation::kAND);
}

DEFINE_BUILTIN_OP_IMPORTER(Asin)
{
    return unaryHelper(ctx, node, inputs.at(0), nvinfer1::UnaryOperation::kASIN);
}

DEFINE_BUILTIN_OP_IMPORTER(Asinh)
{
    return unaryHelper(ctx, node, inputs.at(0), nvinfer1::UnaryOperation::kASINH);
}

DEFINE_BUILTIN_OP_IMPORTER(Atan)
{
    return unaryHelper(ctx, node, inputs.at(0), nvinfer1::UnaryOperation::kATAN);
}

DEFINE_BUILTIN_OP_IMPORTER(Atanh)
{
    return unaryHelper(ctx, node, inputs.at(0), nvinfer1::UnaryOperation::kATANH);
}

DEFINE_BUILTIN_OP_IMPORTER(Add)
{
    return elementwiseHelper(ctx, node, inputs, nvinfer1::ElementWiseOperation::kSUM);
}

DEFINE_BUILTIN_OP_IMPORTER(ArgMax)
{
    return argMinMaxHelper(ctx, node, inputs, nvinfer1::TopKOperation::kMAX);
}

DEFINE_BUILTIN_OP_IMPORTER(ArgMin)
{
    return argMinMaxHelper(ctx, node, inputs, nvinfer1::TopKOperation::kMIN);
}

DEFINE_BUILTIN_OP_IMPORTER(AveragePool)
{
    return poolingHelper(ctx, node, inputs, nvinfer1::PoolingType::kAVERAGE);
}

NodeImportResult batchnormFallback(
    IImporterContext* ctx, ::ONNX_NAMESPACE::NodeProto const& node, std::vector<TensorOrWeights>& inputs)
{
    using eOp = nvinfer1::ElementWiseOperation;
    using uOp = nvinfer1::UnaryOperation;

    nvinfer1::ITensor& input = convertToTensor(inputs.at(0), ctx);
    const int rank = input.getDimensions().nbDims;

    nvinfer1::ITensor* scale = &convertToTensor(inputs.at(1), ctx);
    nvinfer1::ITensor* bias = &convertToTensor(inputs.at(2), ctx);
    nvinfer1::ITensor* mean = &convertToTensor(inputs.at(3), ctx);
    nvinfer1::ITensor* variance = &convertToTensor(inputs.at(4), ctx);

    // Reshape batchnorm weights from [C] to [N, C, ...]
    const bool needsExpandDims = rank > 1;
    if (needsExpandDims)
    {
        std::vector<int> axes(rank - 1);
        axes[0] = 0;
        std::iota(axes.begin() + 1, axes.end(), 2);

        scale = unsqueezeTensor(ctx, node, *scale, axes);
        bias = unsqueezeTensor(ctx, node, *bias, axes);
        mean = unsqueezeTensor(ctx, node, *mean, axes);
        variance = unsqueezeTensor(ctx, node,*variance, axes);
    }

    OnnxAttrs attrs(node, ctx);
    float eps = attrs.get<float>("epsilon", 1e-5f);

    nvinfer1::Dims scalarShape{rank};
    std::fill(scalarShape.d, scalarShape.d + scalarShape.nbDims, 1);
    nvinfer1::ITensor* epsilon
        = addConstantScalar(ctx, eps, ::ONNX_NAMESPACE::TensorProto::FLOAT, scalarShape)->getOutput(0);

    // batchnorm = scale * (input - mean) / sqrt(variance + epsilon) + bias
    nvinfer1::IElementWiseLayer* layer = ctx->network()->addElementWise(
        *ctx->network()
             ->addElementWise(*scale,
                 *ctx->network()
                      ->addElementWise(*ctx->network()->addElementWise(input, *mean, eOp::kSUB)->getOutput(0),
                          *ctx->network()
                               ->addUnary(*ctx->network()->addElementWise(*variance, *epsilon, eOp::kSUM)->getOutput(0),
                                   uOp::kSQRT)
                               ->getOutput(0),
                          eOp::kDIV)
                      ->getOutput(0),
                 eOp::kPROD)
             ->getOutput(0),
        *bias, eOp::kSUM);

    ctx->registerLayer(layer, getNodeName(node));

    RETURN_FIRST_OUTPUT(layer);
}

DEFINE_BUILTIN_OP_IMPORTER(BatchNormalization)
{
    ASSERT(
        (inputs.at(1).shape().nbDims == 1) && "The shape of the scale input must be (C, )", ErrorCode::kINVALID_NODE);
    ASSERT((inputs.at(1).shape().nbDims == 1) && "The shape of the bias input must be (C, )", ErrorCode::kINVALID_NODE);
    ASSERT((inputs.at(1).shape().nbDims == 1) && "The shape of the mean input must be (C, )", ErrorCode::kINVALID_NODE);
    ASSERT((inputs.at(1).shape().nbDims == 1) && "The shape of the var input must be (C, )", ErrorCode::kINVALID_NODE);

    const bool allInputsWeights = inputs.at(1).is_weights() && inputs.at(2).is_weights() && inputs.at(3).is_weights()
        && inputs.at(4).is_weights();

    if (!allInputsWeights)
    {
        return batchnormFallback(ctx, node, inputs);
    }

    const auto scale = inputs.at(1).weights();
    const auto bias = inputs.at(2).weights();
    const auto mean = inputs.at(3).weights();
    const auto variance = inputs.at(4).weights();

    const bool allWeightsFloat = scale.type == ::ONNX_NAMESPACE::TensorProto::FLOAT
        && bias.type == ::ONNX_NAMESPACE::TensorProto::FLOAT && mean.type == ::ONNX_NAMESPACE::TensorProto::FLOAT
        && variance.type == ::ONNX_NAMESPACE::TensorProto::FLOAT;

    if (!allWeightsFloat)
    {
        return batchnormFallback(ctx, node, inputs);
    }

    nvinfer1::ITensor* tensorPtr = &convertToTensor(inputs.at(0), ctx);

    OnnxAttrs attrs(node, ctx);
    float eps = attrs.get<float>("epsilon", 1e-5f);

    // Fold the weights together into a single bias and scale
    const int32_t nbChannels = scale.shape.d[0];
    auto combinedScale = ctx->createTempWeights(scale.type, scale.shape);
    auto combinedBias = ctx->createTempWeights(bias.type, bias.shape);
    for (int32_t i = 0; i < nbChannels; ++i)
    {
        combinedScale.at<float>(i) = scale.at<float>(i) / sqrtf(variance.at<float>(i) + eps);
        combinedBias.at<float>(i) = bias.at<float>(i) - mean.at<float>(i) * combinedScale.at<float>(i);
    }

    return scaleHelper(ctx, node, *tensorPtr, nvinfer1::ScaleMode::kCHANNEL, combinedBias, combinedScale,
        ShapedWeights::empty(scale.type), combinedBias.getName(), combinedScale.getName());
}

DEFINE_BUILTIN_OP_IMPORTER(Cast)
{
    // Get input node.
    nvinfer1::ITensor& tensor = convertToTensor(inputs.at(0), ctx);
    OnnxAttrs attrs(node, ctx);
    // Get data type to cast to.
    nvinfer1::DataType dtype = tensor.getType();
    auto onnxType = attrs.get<int32_t>("to");
    ASSERT(convertDtype(onnxType, &dtype) && "Unsupported data type for the Cast operator!", ErrorCode::kINVALID_NODE);
    LOG_VERBOSE("Casting to type: " << dtype);
    // Add the layer.
    nvinfer1::IIdentityLayer* layer = ctx->network()->addIdentity(tensor);
    layer->setOutputType(0, dtype);
    ctx->registerLayer(layer, getNodeName(node));
    RETURN_FIRST_OUTPUT(layer);
}

DEFINE_BUILTIN_OP_IMPORTER(Ceil)
{
    return unaryHelper(ctx, node, inputs.at(0), nvinfer1::UnaryOperation::kCEIL);
}

DEFINE_BUILTIN_OP_IMPORTER(Celu)
{

    using eOp = nvinfer1::ElementWiseOperation;
    using uOp = nvinfer1::UnaryOperation;
    using eOpInstuctor = std::tuple<int, int, const nvinfer1::ElementWiseOperation>;

    ASSERT( (!inputs.empty()) && "Inputs vector is empty.", ErrorCode::kINVALID_NODE);
    OnnxAttrs attrs(node, ctx);
    TensorOrWeights input = inputs.at(0);
    float alpha = attrs.get<float>("alpha", 1.0);

    TensorOrWeights weightsOfZero = ctx->createTempWeights(::ONNX_NAMESPACE::TensorProto::FLOAT, {0,{}});
    ShapedWeights weightsOfOnes = ctx->createTempWeights(::ONNX_NAMESPACE::TensorProto::FLOAT, {0,{}});
    std::vector<float> ones{1};
    std::memcpy(weightsOfOnes.values, ones.data(), weightsOfOnes.count() * sizeof(float));
    ShapedWeights weightsOfAlpha = ctx->createTempWeights(::ONNX_NAMESPACE::TensorProto::FLOAT, {0,{}});
    std::vector<float> alphas{alpha};
    std::memcpy(weightsOfAlpha.values, alphas.data(), weightsOfAlpha.count() * sizeof(float));

    // Variable name -> index in inputTensors
    // x -> 0
    // 0 -> 1
    // 1 -> 2
    // alpha -> 3
    std::vector<TensorOrWeights> newInputs {input, weightsOfZero, weightsOfOnes, weightsOfAlpha};

    std::vector<nvinfer1::ITensor*> inputTensors;
    int maxNbDims = -1;
    for (auto i : newInputs)
    {
        maxNbDims = std::max(maxNbDims, i.shape().nbDims);
    }

    for (auto i : newInputs)
    {
        auto* tensor_ptr = &convertToTensor(i, ctx);

        // Broadcast all input tensors to size of maxNbDims
        broadcastTensor(ctx, tensor_ptr, maxNbDims);
        ASSERT(tensor_ptr->getDimensions().nbDims == maxNbDims && "Failed to broadcast tensors elementwise!",
            ErrorCode::kUNSUPPORTED_NODE);
        inputTensors.push_back(tensor_ptr);
    }

    // Calculate (x/alpha)
    std::vector<TensorOrWeights> tempInputs{newInputs[0], newInputs[3]};
    ASSERT(elementwiseCheck(tempInputs, eOp::kDIV) && "Elementwise layer does not support the given inputs and operator.", ErrorCode::kUNSUPPORTED_NODE);
    nvinfer1::ITensor* combined = inputTensors.at(0);
    auto* divLayer = ctx->network()->addElementWise(*combined, *inputTensors.at(3), eOp::kDIV);
    ctx->registerLayer(divLayer, getNodeName(node));
    ASSERT(divLayer && "Failed to register layer.", ErrorCode::kUNSUPPORTED_NODE);
    combined = divLayer->getOutput(0);

    // Calculate exp(x/alpha) -> 4
    nvinfer1::IUnaryLayer* uLayer = ctx->network()->addUnary(*combined, uOp::kEXP);
    ctx->registerLayer(uLayer, getNodeName(node));
    combined = uLayer->getOutput(0);
    inputTensors.push_back(combined);

    std::vector<eOpInstuctor> operations{
        // max(0,x) -> 5
        eOpInstuctor(0, 1, eOp::kMAX),
        // (exp(x/alpha)-1)) -> 6
        eOpInstuctor(4, 2, eOp::kSUB),
        // alpha*(exp(x/alpha)-1) -> 7
        eOpInstuctor(3, 6, eOp::kPROD),
        // min(0,alpha*(exp(x/alpha)-1)) -> 8
        eOpInstuctor(1, 7, eOp::kMIN),
        // max(0,x) + min(0,alpha*(exp(x/alpha)-1)) -> 9
        eOpInstuctor(5, 8, eOp::kSUM),
    };

    for (auto it : operations)
    {
        nvinfer1::ITensor* firstTensor = inputTensors.at(std::get<0>(it));
        nvinfer1::ITensor* secondTensor = inputTensors.at(std::get<1>(it));
        const eOp op = std::get<2>(it);
        tempInputs = {firstTensor, secondTensor};
        ASSERT( (elementwiseCheck(tempInputs, op)) && "Elementwise layer does not support the given inputs and operator.", ErrorCode::kUNSUPPORTED_NODE);
        ASSERT( (firstTensor->getDimensions().nbDims == secondTensor->getDimensions().nbDims) && "The number of dimensions should remain the same adding inputs.", ErrorCode::kUNSUPPORTED_NODE);
        auto* layer = ctx->network()->addElementWise(*firstTensor, *secondTensor, op);
        ctx->registerLayer(layer, getNodeName(node));
        ASSERT(layer && "Failed to register layer.", ErrorCode::kUNSUPPORTED_NODE);
        inputTensors.push_back(layer->getOutput(0));
    }
    return {{inputTensors.back()}};
}

// Helper function to perform clip through elementwise operations
template <typename ScalarType>
NodeImportResult elementwiseClipHelper(IImporterContext* ctx, ::ONNX_NAMESPACE::NodeProto const& node,
    std::vector<TensorOrWeights>& inputs, size_t numInputs, int32_t onnxType)
{
    OnnxAttrs attrs(node, ctx);
    auto* input = &convertToTensor(inputs.at(0), ctx);
    nvinfer1::ITensor* alphaT{nullptr};
    nvinfer1::ITensor* betaT{nullptr};
    ScalarType alpha = std::numeric_limits<ScalarType>::lowest();
    ScalarType beta = std::numeric_limits<ScalarType>::max();
    if (ctx->getOpsetVersion() >= 11)
    {
        if (numInputs == 1)
        {
            alphaT = addConstantScalar(ctx, alpha, onnxType)->getOutput(0);
            betaT = addConstantScalar(ctx, beta, onnxType)->getOutput(0);
        }
        else if (numInputs == 2)
        {
            alphaT = &convertToTensor(inputs.at(1), ctx);
            betaT = addConstantScalar(ctx, beta, onnxType)->getOutput(0);
        }
        else if (numInputs == 3)
        {
            // "min" can be optional if "max" is specified. Check for this case here
            if (!inputs.at(1).isNullTensor())
            {
                alphaT = &convertToTensor(inputs.at(1), ctx);
            }
            else
            {
                alphaT = addConstantScalar(ctx, alpha, onnxType)->getOutput(0);
            }
            if (!inputs.at(2).isNullTensor())
            {
                betaT = &convertToTensor(inputs.at(2), ctx);
            }
            else
            {
                betaT = addConstantScalar(ctx, beta, onnxType)->getOutput(0);
            }
        }
    }
    else
    {
        alpha = static_cast<ScalarType>(attrs.get("min", alpha));
        alphaT = addConstantScalar(ctx, alpha, onnxType)->getOutput(0);
        beta = static_cast<ScalarType>(attrs.get("max", beta));
        betaT = addConstantScalar(ctx, beta, onnxType)->getOutput(0);
    }

    // Now that we have alphaT and betaT, do the elementwise calculation
    using eOp = nvinfer1::ElementWiseOperation;
    CHECK(broadcastTensors(ctx, input, alphaT));
    CHECK(broadcastTensors(ctx, input, betaT));
    auto lowerClip = ctx->network()->addElementWise(*input, *alphaT, eOp::kMAX)->getOutput(0);
    auto upperClip = ctx->network()->addElementWise(*lowerClip, *betaT, eOp::kMIN)->getOutput(0);
    return {{upperClip}};
}

DEFINE_BUILTIN_OP_IMPORTER(Clip)
{
    // For INT32 and multi-input clips, use elementwise operators instead.
    size_t numInputs = inputs.size();
    bool elementwiseClip = inputs.at(0).isInt32();
    for (size_t i = 1; i < numInputs; i++)
    {
        elementwiseClip |= inputs.at(i).is_tensor();
    }
    if (elementwiseClip)
    {
        auto type = convertToTensor(inputs.at(0), ctx).getType();
        ASSERT((type == nvinfer1::DataType::kFLOAT || type == nvinfer1::DataType::kINT32)
                && "This version of TensorRT only supports FLOAT or INT32 inputs for Clip!",
            ErrorCode::kUNSUPPORTED_NODE);
        if (type == nvinfer1::DataType::kFLOAT)
        {
            return elementwiseClipHelper<float>(ctx, node, inputs, numInputs, ::ONNX_NAMESPACE::TensorProto::FLOAT);
        }
        else
        {
            return elementwiseClipHelper<int32_t>(ctx, node, inputs, numInputs, ::ONNX_NAMESPACE::TensorProto::INT32);
        }
    }

    // Activation path only supports float initializers
    OnnxAttrs attrs(node, ctx);
    // beta is the upper bound
    float alpha = std::numeric_limits<float>::lowest();
    float beta = std::numeric_limits<float>::max();

    if (ctx->getOpsetVersion() >= 11)
    {
        // Handle "min" node input.
        if (numInputs == 2)
        {
            ASSERT(inputs.at(1).is_weights() && "Clip min value must be an initializer!", ErrorCode::kUNSUPPORTED_NODE);
            auto min = inputs.at(1).weights();
            alpha = static_cast<float*>(min.values)[0];
        }
        // Handle both "min" and "max" node inputs
        else if (numInputs == 3)
        {
            // "min" can be optional if "max" is specified. Check for this case here
            if (!inputs.at(1).isNullTensor())
            {
                ASSERT(inputs.at(1).is_weights() && "Clip min value must be an initializer!",
                    ErrorCode::kUNSUPPORTED_NODE);
                auto min = inputs.at(1).weights();
                alpha = static_cast<float*>(min.values)[0];
            }

            if (!inputs.at(2).isNullTensor())
            {
                ASSERT(inputs.at(2).is_weights() && "Clip max value must be an initializer!",
                    ErrorCode::kUNSUPPORTED_NODE);
                auto max = inputs.at(2).weights();
                beta = static_cast<float*>(max.values)[0];
            }
        }
    }
    else
    {
        alpha = attrs.get("min", std::numeric_limits<float>::lowest());
        beta = attrs.get("max", std::numeric_limits<float>::max());
    }

    nvinfer1::ITensor* clipOut
        = &activationHelper(ctx, node, inputs, nvinfer1::ActivationType::kCLIP, &alpha, &beta).value().at(0).tensor();

    return {{clipOut}};
}

DEFINE_BUILTIN_OP_IMPORTER(Concat)
{
    std::vector<nvinfer1::ITensor*> tensors;
    for (auto& input : inputs)
    {
        auto* tensorPtr = &convertToTensor(input, ctx);
        tensors.push_back(tensorPtr);
    }
    OnnxAttrs attrs(node, ctx);
    int axis = attrs.get<int>("axis");
    int nbDims = inputs.at(0).shape().nbDims;
    CHECK(convertAxis(axis, nbDims));
    auto* layer = ctx->network()->addConcatenation(tensors.data(), tensors.size());
    ctx->registerLayer(layer, getNodeName(node));
    ASSERT(layer && "Failed to register layer.", ErrorCode::kUNSUPPORTED_NODE);
    layer->setAxis(axis);
    RETURN_FIRST_OUTPUT(layer);
}

DEFINE_BUILTIN_OP_IMPORTER(Constant)
{
    OnnxAttrs attrs(node, ctx);
    // Having the trt_outputs_range_min attributes means it's from
    // serialized iNetworkDefinition.
    if (!attrs.get<std::vector<float>>("trt_outputs_range_min", {}).empty())
    {
        // just create a constant layer here for 1-1 mapping during network deserialization
        auto weights = attrs.get<ShapedWeights>("value");
        auto* layer = ctx->network()->addConstant(weights.shape, weights);
        ctx->network()->setWeightsName(weights, weights.getName());
        RETURN_FIRST_OUTPUT(layer);
    }

    ASSERT((!attrs.count("sparse_value")) && (!attrs.count("value_string")) && (!attrs.count("value_strings"))
        && "This version of TensorRT does not support the sparse_value, value_string and value_strings attributes.", ErrorCode::kUNSUPPORTED_NODE);

    if (ctx->getOpsetVersion() >=12)
    {
        if (attrs.count("value_float"))
        {
            ShapedWeights convertedWeights = ctx->createTempWeights(::ONNX_NAMESPACE::TensorProto::FLOAT, {0,{}});
            float value = attrs.get<float>("value_float");
            std::memcpy(convertedWeights.values, &value, convertedWeights.count() * sizeof(float));
            return {{convertedWeights}};
        }

        if (attrs.count("value_floats"))
        {
            std::vector<float> values = attrs.get<std::vector<float>>("value_floats");
            int valueSize = values.size();
            ShapedWeights convertedWeights = ctx->createTempWeights(::ONNX_NAMESPACE::TensorProto::FLOAT, {1,{valueSize}});
            std::memcpy(convertedWeights.values, values.data(), convertedWeights.count() * sizeof(float));
            return {{convertedWeights}};
        }

        if (attrs.count("value_int"))
        {
            ShapedWeights convertedWeights = ctx->createTempWeights(::ONNX_NAMESPACE::TensorProto::INT32, {0,{}});
            float value = attrs.get<float>("value_int");
            std::memcpy(convertedWeights.values, &value, convertedWeights.count() * sizeof(int));
            return {{convertedWeights}};
        }

        if (attrs.count("value_ints"))
        {
            std::vector<float> values = attrs.get<std::vector<float>>("value_ints");
            int valueSize = values.size();
            ShapedWeights convertedWeights = ctx->createTempWeights(::ONNX_NAMESPACE::TensorProto::INT32, {1,{valueSize}});
            std::memcpy(convertedWeights.values, values.data(), convertedWeights.count() * sizeof(float));
            return {{convertedWeights}};
        }
    }

    return {{attrs.get<ShapedWeights>("value")}};
}

DEFINE_BUILTIN_OP_IMPORTER(ConstantOfShape)
{
    OnnxAttrs attrs(node, ctx);
    nvinfer1::ITensor* shape = &convertToTensor(inputs.at(0), ctx);

    ShapedWeights zeroWeights
        = ctx->createTempWeights(::ONNX_NAMESPACE::TensorProto_DataType_FLOAT, nvinfer1::Dims{1, 1});
    static_cast<float*>(zeroWeights.values)[0] = 0.f;
    auto valueWeights = TensorOrWeights{attrs.get("value", zeroWeights)};

    nvinfer1::ITensor* value = &convertToTensor(valueWeights, ctx);
    return {{constantOfShape(ctx, node, value, shape)}};
}

DEFINE_BUILTIN_OP_IMPORTER(Conv)
{
    if (inputs.at(1).is_tensor())
    {
        if (inputs.size() == 3)
        {
            assertIsWeights(inputs.at(2), "The bias tensor is required to be an initializer for the Conv operator.");
        }
        // Handle Multi-input convolution
        return convMultiInput(ctx, node, inputs);
    }

    nvinfer1::ITensor* tensorPtr = &convertToTensor(inputs.at(0), ctx);

    auto kernelWeights = inputs.at(1).weights();

    nvinfer1::Dims dims = tensorPtr->getDimensions();
    LOG_VERBOSE("Convolution input dimensions: " << dims);
    ASSERT(dims.nbDims >= 0 && "TensorRT could not compute output dimensions of Conv", ErrorCode::kUNSUPPORTED_NODE);

    const bool needToExpandDims = (dims.nbDims == 3);
    if (needToExpandDims)
    {
        // Expand spatial dims from 1D to 2D
        std::vector<int> axes{3};
        tensorPtr = unsqueezeTensor(ctx, node, *tensorPtr, axes);
        ASSERT(tensorPtr && "Failed to unsqueeze tensor.", ErrorCode::kUNSUPPORTED_NODE);
        dims = tensorPtr->getDimensions();
    }
    if (kernelWeights.shape.nbDims == 3)
    {
        kernelWeights.shape.nbDims = 4;
        kernelWeights.shape.d[3] = 1;
    }

    const int nbSpatialDims = dims.nbDims - 2;
    // Check that the number of spatial dimensions and the kernel shape matches up.
    ASSERT( (nbSpatialDims == kernelWeights.shape.nbDims - 2) && "The number of spatial dimensions and the kernel shape doesn't match up for the Conv operator.", ErrorCode::kUNSUPPORTED_NODE);

    nvinfer1::Weights bias_weights;
    if (inputs.size() == 3)
    {
        assertIsWeights(inputs.at(2), "The bias tensor is required to be an initializer for the Conv operator.");
        auto shapedBiasWeights = inputs.at(2).weights();
        // Unsqueeze scalar weights to 1D
        if (shapedBiasWeights.shape.nbDims == 0)
        {
            shapedBiasWeights.shape = {1, {1}};
        }
        ASSERT( (shapedBiasWeights.shape.nbDims == 1) && "The bias tensor is required to be 1D.", ErrorCode::kINVALID_NODE);
        ASSERT( (shapedBiasWeights.shape.d[0] == kernelWeights.shape.d[0]) && "The shape of the bias tensor misaligns with the weight tensor.", ErrorCode::kINVALID_NODE);
        bias_weights = shapedBiasWeights;
    }
    else
    {
        bias_weights = ShapedWeights::empty(kernelWeights.type);
    }
    nvinfer1::Dims kernelSize;
    kernelSize.nbDims = nbSpatialDims;
    for (int i = 1; i <= nbSpatialDims; ++i)
    {
        kernelSize.d[nbSpatialDims - i] = kernelWeights.shape.d[kernelWeights.shape.nbDims - i];
    }
    nvinfer1::Dims strides = makeDims(nbSpatialDims, 1);
    nvinfer1::Dims begPadding = makeDims(nbSpatialDims, 0);
    nvinfer1::Dims endPadding = makeDims(nbSpatialDims, 0);
    nvinfer1::Dims dilations = makeDims(nbSpatialDims, 1);
    nvinfer1::PaddingMode paddingMode;
    bool exclude_padding;
    getKernelParams(
        ctx, node, &kernelSize, &strides, &begPadding, &endPadding, paddingMode, exclude_padding, &dilations);

    for (int i = 1; i <= nbSpatialDims; ++i)
    {
        ASSERT( (kernelSize.d[nbSpatialDims - i] == kernelWeights.shape.d[kernelWeights.shape.nbDims - i])
            && "The size of spatial dimension and the size of kernel shape are not equal for the Conv operator.",
            ErrorCode::kUNSUPPORTED_NODE);
    }

    int nchan = dims.d[1];
    int noutput = kernelWeights.shape.d[0];
    nvinfer1::IConvolutionLayer* layer
        = ctx->network()->addConvolutionNd(*tensorPtr, noutput, kernelSize, kernelWeights, bias_weights);

    ASSERT(layer && "Failed to add a convolution layer.", ErrorCode::kUNSUPPORTED_NODE);
    layer->setStrideNd(strides);
    layer->setPaddingMode(paddingMode);
    layer->setPrePadding(begPadding);
    layer->setPostPadding(endPadding);
    layer->setDilationNd(dilations);
    OnnxAttrs attrs(node, ctx);
    int ngroup = attrs.get("group", 1);
    ASSERT( (nchan == -1 || kernelWeights.shape.d[1] * ngroup == nchan) && "Kernel weight dimension failed to broadcast to input.", ErrorCode::kINVALID_NODE);
    layer->setNbGroups(ngroup);
    // Register layer name as well as kernel weights and bias weights (if any)
    ctx->registerLayer(layer, getNodeName(node));
    ctx->network()->setWeightsName(kernelWeights, inputs.at(1).weights().getName());
    if (inputs.size() == 3)
    {
        ctx->network()->setWeightsName(bias_weights, inputs.at(2).weights().getName());
    }
    tensorPtr = layer->getOutput(0);
    dims = tensorPtr->getDimensions();

    if (needToExpandDims)
    {
        // Un-expand spatial dims back to 1D
        std::vector<int> axes{3};
        tensorPtr = squeezeTensor(ctx, node, *tensorPtr, axes);
        ASSERT(tensorPtr && "Failed to unsqueeze tensor.", ErrorCode::kUNSUPPORTED_NODE);
    }

    LOG_VERBOSE("Using kernel: " << kernelSize << ", strides: " << strides << ", prepadding: " << begPadding
        << ", postpadding: " << endPadding << ", dilations: " << dilations << ", numOutputs: " << noutput);
    LOG_VERBOSE("Convolution output dimensions: " << dims);
    return {{tensorPtr}};
}

// TRT only supports 2D or 3D deconvolutions (Layout: [N,C,D1,D2,(D3)])
// Inputs should be of dimension 4 or 5.
// When input.nbDims = 3, we expand it to 4D
DEFINE_BUILTIN_OP_IMPORTER(ConvTranspose)
{
    // Expand spatial dims from 1D to 2D, return true if reshaped activation
    const auto NCWtoNCHW = [&ctx, &node](nvinfer1::ITensor*& tensor, nvinfer1::Dims& tensorShape) {
        if (tensor && tensor->getDimensions().nbDims == 3)
        {
            const std::vector<int32_t> axes{3};
            tensor = unsqueezeTensor(ctx, node, *tensor, axes);
            tensorShape = tensor->getDimensions();
            return true;
        }
        // for initializer, just change the shape by appending 1
        if (tensorShape.nbDims == 3)
        {
            tensorShape.nbDims = 4;
            tensorShape.d[3] = 1;
        }
        return false;
    };

    ASSERT((inputs.size() < 3 || inputs.at(2).is_weights())
            && "The bias tensor is required to be an initializer for the Deconvolution operator",
        ErrorCode::kUNSUPPORTED_NODE);

    nvinfer1::ITensor* tensorPtr = &convertToTensor(inputs.at(0), ctx);
    nvinfer1::ITensor* kernelTensorPtr = inputs.at(1).is_tensor() ? &convertToTensor(inputs.at(1), ctx) : nullptr;
    nvinfer1::Dims dims = tensorPtr->getDimensions();
    // Deconvolution input must be at least 3D and at most 5D.
    ASSERT(dims.nbDims >= 3 && dims.nbDims <= 5 && "TensorRT only supports 1D, 2D or 3D deconvolutions!",
        ErrorCode::kUNSUPPORTED_NODE);

    // Kernel weights have layout [C, M/group, k1, k2, (k3)]
    auto kernelShape = inputs.at(1).shape();

    bool needReshapeBack = NCWtoNCHW(tensorPtr, dims);
    NCWtoNCHW(kernelTensorPtr, kernelShape);

    const int nbSpatialDims = dims.nbDims - 2;
    // Check that the number of spatial dimensions and the kernel shape matches up.
    ASSERT((nbSpatialDims == kernelShape.nbDims - 2)
            && "The number of spatial dimensions and the kernel shape doesn't match up",
        ErrorCode::kUNSUPPORTED_NODE);

    // Get all attributes
    OnnxAttrs attrs(node, ctx);
    nvinfer1::Dims outputShape;
    nvinfer1::Dims outputPadding = makeDims(nbSpatialDims, 0);
    nvinfer1::Dims kernelSize;
    nvinfer1::Dims strides = makeDims(nbSpatialDims, 1);
    nvinfer1::Dims begPadding = makeDims(nbSpatialDims, 0);
    nvinfer1::Dims endPadding = makeDims(nbSpatialDims, 0);
    nvinfer1::Dims dilations = makeDims(nbSpatialDims, 1);
    nvinfer1::PaddingMode paddingMode;
    bool exclude_padding = false;

    int ngroup = attrs.get("group", 1);
    int noutput = kernelShape.d[1] * ngroup; // Note: Weights order is CKRS

    // Check for bias_weights
    nvinfer1::Weights biasWeights;
    if (inputs.size() == 3)
    {
        auto shapedBiasWeights = inputs.at(2).weights();
        // ONNX requires shapedBiasWeights to be 1D
        ASSERT(
            shapedBiasWeights.shape.nbDims == 1 && "The bias tensor is required to be 1D.", ErrorCode::kINVALID_NODE);
        ASSERT((shapedBiasWeights.shape.d[0] == noutput)
                && "The shape of the bias tensor does not align with the shape of the output.",
            ErrorCode::kINVALID_NODE);
        biasWeights = shapedBiasWeights;
    }
    else
    {
        biasWeights = ShapedWeights::empty(::ONNX_NAMESPACE::TensorProto::FLOAT);
    }

    // Kernel shape either comes from the attributes or extracted from the kernel weights shape
    kernelSize.nbDims = nbSpatialDims;
    for (int i = 1; i <= nbSpatialDims; ++i)
    {
        kernelSize.d[nbSpatialDims - i] = kernelShape.d[kernelShape.nbDims - i];
    }

    getKernelParams(ctx, node, &kernelSize, &strides, &begPadding, &endPadding, paddingMode, exclude_padding,
        &dilations, &outputPadding);

    for (int i = 1; i <= nbSpatialDims; ++i)
    {
        ASSERT((kernelSize.d[nbSpatialDims - i] == kernelShape.d[kernelShape.nbDims - i])
                && "Attribute kernel_shape misaligns with the dimensions of the weight tensor.",
            ErrorCode::kUNSUPPORTED_NODE);
    }

    // Set padding. ONNX ConvTranspose supports many different padding modes. Order of priority for padding:
    // 1. Output shape is specified - calculate expected pre and post padding.
    // 2. AUTO_PAD != NOTSET: ignore all other padding values and set padding mode with layer->setPaddingMode.
    //    Pad the resulting output vector with values from output_padding
    // 3. Use specified "pads" values from the node. Pad the resulting output vector with values from output_padding

    auto autoPadMode = attrs.get("auto_pad", std::string("NOTSET"));
    if (attrs.count("output_shape") && autoPadMode == std::string("NOTSET"))
    {
        outputShape = attrs.get<nvinfer1::Dims>("output_shape");

        // This function takes references to begPadding, endPadding and outputPadding and will update them with correct values
        generatePadding(dims, outputShape, kernelSize, strides, dilations, nbSpatialDims, begPadding, endPadding,
            outputPadding, paddingMode);

        // NOTE: it is possible for generatePadding to produce negative values for pre and post padding, which usually happens when
        // output_shape is provided but output_padding is not. Any negative values generated for post-padding can be translated
        // into outputPadding to pad the output tensor post deconvolution. Any negative values for pre-padding are unsupported.

        for (int i = 0; i < nbSpatialDims; i++)
        {
            ASSERT(begPadding.d[i] >= 0 && "TensorRT does not support negative pre-padding in the ConvTranspose operator!",
                ErrorCode::kUNSUPPORTED_NODE);
            // Update outputPadding with any negative values in endPadding, and set the corresponding value to 0.
            if (endPadding.d[i] < 0)
            {
                outputPadding.d[i] = endPadding.d[i] * -1;
                endPadding.d[i] = 0;
            }
        }
    }

    // When there is output_padding, if postPadding is larger than outputPadding, just adjust postPadding
    // Or reduce outputPadding as minimum as possible.
    bool hasOutputPadding = false;
    if (outputPadding != makeDims(nbSpatialDims, 0) && autoPadMode == std::string("NOTSET"))
    {
        for (int i = 0; i < nbSpatialDims; ++i)
        {
            if (endPadding.d[i] - outputPadding.d[i] >= 0)
            {
                endPadding.d[i] -= outputPadding.d[i];
                outputPadding.d[i] = 0;
            }
            else
            {
                // Reduce outputPadding as possible.
                outputPadding.d[i] -= endPadding.d[i];
                endPadding.d[i] = 0;
                hasOutputPadding = true;
            }
        }
    }

    const auto emptyBiasWeights = ShapedWeights::empty(::ONNX_NAMESPACE::TensorProto::FLOAT);
    const auto kernelWeights
        = kernelTensorPtr ? nvinfer1::Weights{nvinfer1::DataType::kFLOAT, nullptr, 0} : inputs.at(1).weights();

    // Create a deconvolution layer and set known attributes - strides,ngroups, and dilations
    // If there is still output padding, remove the bias weights. Bias will be added below.
    auto* layer = ctx->network()->addDeconvolutionNd(
        *tensorPtr, noutput, kernelSize, kernelWeights, hasOutputPadding ? emptyBiasWeights : biasWeights);
    layer->setStrideNd(strides);
    layer->setNbGroups(ngroup);
    layer->setDilationNd(dilations);
    if (kernelTensorPtr)
    {
        layer->setInput(1, *kernelTensorPtr);
    }
    else
    {
        ctx->network()->setWeightsName(kernelWeights, inputs.at(1).weights().getName());
    }

    layer->setPaddingMode(paddingMode);
    layer->setPrePadding(begPadding);
    layer->setPostPadding(endPadding);

    LOG_VERBOSE("Running deconvolution with: "
        << "\n"
        << "Padding mode: " << autoPadMode << "\n"
        << "Pre-padding: " << begPadding << "\n"
        << "Post-padding: " << endPadding);

    // Register layer, along with refittable kernel weights and bias weights (if any)
    ctx->registerLayer(layer, getNodeName(node));
    tensorPtr = layer->getOutput(0);
    dims = tensorPtr->getDimensions();

    // There is still output padding. Add a padding layer to handle it.
    if (hasOutputPadding)
    {
        LOG_VERBOSE("Padding output deconvolution tensor with: " << outputPadding);

        // Add padding layer
        nvinfer1::ITensor* start{};
        nvinfer1::ITensor* totalPadding{};
        std::vector<int> combinePadding{};
        for (int32_t i = 0; i < outputPadding.nbDims; ++i)
        {
            combinePadding.insert(combinePadding.begin(), 0);
            combinePadding.push_back(outputPadding.d[i]);
        }
        ASSERT(
            convertOnnxPadding(ctx, dims.nbDims, combinePadding, start, totalPadding) && "Failed to convert padding!",
            ErrorCode::kUNSUPPORTED_NODE);
        const auto size
            = ctx->network()
                  ->addElementWise(shapeOf(*tensorPtr).tensor(ctx), *totalPadding, nvinfer1::ElementWiseOperation::kSUM)
                  ->getOutput(0);
        const auto stride = makeDims(dims.nbDims, 1);
        const auto& dummy = stride;
        auto* sliceLayer = ctx->network()->addSlice(*tensorPtr, dummy, dummy, stride);
        ASSERT(sliceLayer && "Could not create padding layer", ErrorCode::kUNSUPPORTED_NODE);
        sliceLayer->setInput(1, *start);
        sliceLayer->setInput(2, *size);
        sliceLayer->setMode(nvinfer1::SliceMode::kFILL);
        tensorPtr = sliceLayer->getOutput(0);

        // This bias is not handled by deconv. Use an elementwise to handle it.
        if (biasWeights.count != 0)
        {
            // Set C dimension to weights count and set other dimensions to 1 to enable broadcast
            auto constantDims = makeDims(dims.nbDims, 1);
            constantDims.d[dims.nbDims - nbSpatialDims - 1] = biasWeights.count;
            auto biasConstant = ctx->network()->addConstant(constantDims, biasWeights);
            tensorPtr
                = ctx->network()
                      ->addElementWise(*tensorPtr, *biasConstant->getOutput(0), nvinfer1::ElementWiseOperation::kSUM)
                      ->getOutput(0);
        }
    }

    if (inputs.size() == 3)
    {
        ctx->network()->setWeightsName(biasWeights, inputs.at(2).weights().getName());
    }

    if (needReshapeBack)
    {
        std::vector<int> axes{3};
        tensorPtr = squeezeTensor(ctx, node, *tensorPtr, axes);
        ASSERT(tensorPtr && "Failed to squeeze tensor.", ErrorCode::kUNSUPPORTED_NODE);
    }
    return {{tensorPtr}};
}

DEFINE_BUILTIN_OP_IMPORTER(Cos)
{
    return unaryHelper(ctx, node, inputs.at(0), nvinfer1::UnaryOperation::kCOS);
}

DEFINE_BUILTIN_OP_IMPORTER(Cosh)
{
    return unaryHelper(ctx, node, inputs.at(0), nvinfer1::UnaryOperation::kCOSH);
}

DEFINE_BUILTIN_OP_IMPORTER(CumSum)
{
    OnnxAttrs attrs(node, ctx);
    const int32_t exclusive = attrs.get<int32_t>("exclusive", 0);
    const int32_t reverse = attrs.get<int32_t>("reverse", 0);

    nvinfer1::ITensor* input = &convertToTensor(inputs.at(0), ctx);
    auto dims = input->getDimensions();

    assertIsWeights(inputs.at(1), "Axis input for CumSum must be an initializer!");
    ShapedWeights axisWeights = inputs.at(1).weights();
    int32_t axis = static_cast<int32_t*>(axisWeights.values)[0];
    CHECK(convertAxis(axis, dims.nbDims));

    // Create "inputSliced" tensor that is sliced on dimension[axis] to length 1
    auto inputSliced = sliceAcrossAxis(ctx, node, input, axis);

    /* For exclusive CumSums, it is equivalent as a non-exclusive CumSum on a modified input tensor

        Forward summations:
            concat(0, data[0:length-1:1])

        Reverse summations:
            concat(data[1:length:1], 0)

    */
    if (exclusive)
    {
        auto zero = createZeroTensor(ctx, inputSliced);
        std::vector<nvinfer1::ITensor*> concatTensors = reverse == 1 ? std::vector<nvinfer1::ITensor*>{input, zero} : std::vector<nvinfer1::ITensor*>{zero, input};

        auto concat = ctx->network()->addConcatenation(concatTensors.data(), concatTensors.size());
        concat->setAxis(axis);
        input = concat->getOutput(0);

        if (reverse == 0)
        {
            const ShapeTensor subscripts{axesToInterlaceSubscripts(shapeVector(axis), dims.nbDims)};
            ShapeTensor starts = fillShapeVector(ctx, 0, shapeVector(dims.nbDims));
            ShapeTensor sizes = interlace(ctx, shapeOf(*input), sub(ctx, gather(ctx, shapeOf(*input), shapeVector(axis)), shapeVector(1)), subscripts);
            ShapeTensor strides = fillShapeVector(ctx, 1, shapeVector(dims.nbDims));
            input = addSlice(ctx, *input, starts, sizes, strides)->getOutput(0);
        }
        else
        {
            const ShapeTensor subscripts{axesToInterlaceSubscripts(shapeVector(axis), dims.nbDims)};
            ShapeTensor starts = interlace(ctx, fillShapeVector(ctx, 0, shapeVector(dims.nbDims)), shapeVector(1), subscripts);
            ShapeTensor sizes = interlace(ctx, shapeOf(*input), sub(ctx, gather(ctx, shapeOf(*input), shapeVector(axis)), shapeVector(1)), subscripts);
            ShapeTensor strides = fillShapeVector(ctx, 1, shapeVector(dims.nbDims));
            input = addSlice(ctx, *input, starts, sizes, strides)->getOutput(0);
        }
    }

    // Scan through each slice across summation axis and add it to the running sum
    auto loop = ctx->network()->addLoop();
    nvinfer1::ITensor* tripLimit = getAxisLength(ctx, input, axis);
    loop->addTripLimit(*tripLimit, nvinfer1::TripLimit::kCOUNT);
    auto iterator = loop->addIterator(*input, axis, reverse);
    auto data = iterator->getOutput(0);

    // Squeeze inputSliced down to same shape as `data`
    inputSliced = squeezeTensor(ctx, node, *inputSliced, {axis});
    auto zeroTensor = createZeroTensor(ctx, inputSliced);
    auto runningSum = loop->addRecurrence(*zeroTensor);
    auto runningSumTensor = runningSum->getOutput(0);

    auto curSum = ctx->network()->addElementWise(*data, *runningSumTensor, nvinfer1::ElementWiseOperation::kSUM);
    runningSum->setInput(1, *curSum->getOutput(0));

    auto reverseFlag = reverse == 1 ? nvinfer1::LoopOutput::kREVERSE : nvinfer1::LoopOutput::kCONCATENATE;
    nvinfer1::ILoopOutputLayer* loopOut = loop->addLoopOutput(*curSum->getOutput(0), reverseFlag, axis);
    loopOut->setInput(1, *tripLimit);

    RETURN_FIRST_OUTPUT(loopOut);
}

DEFINE_BUILTIN_OP_IMPORTER(DepthToSpace)
{
    // Input tensor is in NCHW format
    ASSERT( (inputs.at(0).shape().nbDims == 4) && "The input tensor must be in NCHW format.", ErrorCode::kUNSUPPORTED_NODE);
    nvinfer1::ITensor* tensorPtr = &convertToTensor(inputs.at(0), ctx);
    // TRT does not support BOOL input types for this node
    ASSERT( (tensorPtr->getType() != nvinfer1::DataType::kBOOL) && "TensorRT does not support BOOL input type for the DepthToSpace operator.", ErrorCode::kUNSUPPORTED_NODE);

    // Extract attributes
    OnnxAttrs attrs(node, ctx);
    auto blockSize = attrs.get<int>("blocksize");
    auto mode = attrs.get<std::string>("mode", "DCR");

    // Useful constants
    const auto inputShape = shapeOf(*tensorPtr);
    const auto N = gather(ctx, inputShape, shapeVector(0));
    const auto C = gather(ctx, inputShape, shapeVector(1));
    const auto H = gather(ctx, inputShape, shapeVector(2));
    const auto W = gather(ctx, inputShape, shapeVector(3));
    const auto blockSizeTensor = shapeVector(blockSize);
    const auto C_2 = floorDiv(ctx, C, mul(ctx, blockSizeTensor, blockSizeTensor));
    const auto H_2 = mul(ctx, H, blockSizeTensor);
    const auto W_2 = mul(ctx, W, blockSizeTensor);
    const int DCRPerm[6] = {0, 3, 4, 1, 5, 2};
    const int CRDPerm[6] = {0, 1, 4, 2, 5, 3};

    ShapeTensor firstShape;
    nvinfer1::Permutation perm{};

    if (mode == "DCR")
    {
        // First reshape to {N, blockSize, blockSize, C / (blockSize * blockSize), H, W}
        firstShape = concat(ctx, N,
            concat(ctx, blockSizeTensor,
                concat(ctx, blockSizeTensor,
                    concat(ctx, C_2,
                        concat(ctx, H, W)))));
        std::copy(std::begin(DCRPerm), std::end(DCRPerm), std::begin(perm.order));
    }
    else
    {
        // First reshape to {N, C / (blockSize * blockSize), blockSize, blockSize, H, W}
        firstShape = concat(ctx, N,
            concat(ctx, C_2,
                concat(ctx, blockSizeTensor,
                    concat(ctx, blockSizeTensor,
                        concat(ctx, H, W)))));
        std::copy(std::begin(CRDPerm), std::end(CRDPerm), std::begin(perm.order));
    }

    auto* firstShuffle = addShuffle(ctx, *tensorPtr, firstShape);
    firstShuffle->setSecondTranspose(perm);
    ctx->registerLayer(firstShuffle, getNodeName(node));
    tensorPtr = firstShuffle->getOutput(0);

    // Finally reshape to {N, C / (blockSize * blockSize), H * blockSize, W * blockSize};
    auto secondShape = concat(ctx, N, concat(ctx, C_2, concat(ctx, H_2, W_2)));
    auto* secondShuffle = addShuffle(ctx, *tensorPtr, secondShape);
    tensorPtr = secondShuffle->getOutput(0);

    return {{tensorPtr}};
}

// This is a helper function for QuantizeLinear/DequantizeLinear
NodeImportResult QuantDequantLinearHelper(
    IImporterContext* ctx, ::ONNX_NAMESPACE::NodeProto const& node, std::vector<TensorOrWeights>& inputs, bool isDQ)
{
    auto addConstantLayer
        = [ctx](nvinfer1::INetworkDefinition& network, const ShapedWeights& weights) -> nvinfer1::ITensor* {
        nvinfer1::IConstantLayer* constLayer = network.addConstant(weights.shape, weights);
        ctx->registerLayer(constLayer, weights.getName());
        network.setWeightsName(weights, weights.getName());
        return constLayer->getOutput(0);
    };

    auto newConstantInput = [&](int32_t i) {
        return inputs.at(i).is_weights() && (ctx->getConstantLayer(inputs.at(i).weights().getName()) == nullptr);
    };

    ASSERT((inputs.size() == 3) && "This version of TensorRT requires 3 inputs for the DequantizeLinear operator.",
        nvonnxparser::ErrorCode::kINVALID_NODE);

    std::string nodeName = getNodeName(node);
    // Input 0 is the data to quantize or dequantize.
    nvinfer1::ITensor& dataInput = convertToTensor(inputs.at(0), ctx);

    // Input 1 initializes the layer's scale weights.
    nvinfer1::ITensor* scaleInput = nullptr;
    if (newConstantInput(1))
    {
        // Scale is concrete so verify it now.
        auto scale = inputs.at(1).weights();
        ASSERT(scale.count() > 0 && "Cannot have scale with no coefficients.", nvonnxparser::ErrorCode::kINVALID_NODE);
        const auto* scaleVal = static_cast<const float*>(scale.values);
        auto scaleAllPositive = std::all_of(scaleVal, scaleVal + scale.count(), [](float x) { return x > 0; });
        ASSERT(scaleAllPositive && "Scale coefficients must all be positive", nvonnxparser::ErrorCode::kINVALID_NODE);

        // If the scale is concrete weights, then add a ConstantLayer that will be an input which
        // will initialize the scale weights.
        scaleInput = addConstantLayer(*ctx->network(), scale);
    }
    else
    {
        scaleInput = &convertToTensor(inputs.at(1), ctx);
    }
    const auto scaleSize = volume(scaleInput->getDimensions());

    // Input 2 initializes the layer's zero-point.
    nvinfer1::ITensor* zeroPointInput = nullptr;
    if (newConstantInput(2))
    {
        // Zero-point verification.
        auto zeroPoint = inputs.at(2).weights();
        ASSERT(shiftIsAllZeros(zeroPoint) && "TRT only supports symmetric quantization - zeroPt must be all zeros",
            nvonnxparser::ErrorCode::kINVALID_NODE);
        // Convert the zero-point to Float because that's TRT uses float for zero-point.
        auto fpZeroPoint = createZeroShifts(zeroPoint, ::ONNX_NAMESPACE::TensorProto::FLOAT, ctx);
        fpZeroPoint.setName(zeroPoint.getName());
        zeroPointInput = addConstantLayer(*ctx->network(), fpZeroPoint);
    }
    else
    {
        zeroPointInput = &convertToTensor(inputs.at(2), ctx);
    }
    const auto zeroPointSize = volume(zeroPointInput->getDimensions());
    // ONNX may represent a scalar using either 0-D or 1-D, so compare sizes instead of shapes.
    ASSERT(zeroPointSize == scaleSize && "The scale and zero-point must have the same size",
        nvonnxparser::ErrorCode::kINVALID_NODE);

    // Read the optional quantization axis attribute. Set it to the rank of the input tensor if not provided
    OnnxAttrs attrs(node, ctx);
    const int32_t nbDims = dataInput.getDimensions().nbDims;
    int32_t axis = attrs.get<int32_t>("axis", nbDims);
    CHECK(convertAxis(axis, nbDims));

    if (scaleSize != 1)
    {
        // Per-Channel Quantization.
        // We assume this is weight-quantization with dimensions KCRS (K is # output channels).
        // Activations-quantization does not support per-axis quantization.
        if (axis == nbDims)
        {
            axis = 0;
        }
        // Ensure that number of scale-coefficients is equal to the number of output channels.
        int64_t K = dataInput.getDimensions().d[axis];
        ASSERT(K == scaleSize && "The number of scales is not equal to the number of output channels.",
            nvonnxparser::ErrorCode::kINVALID_NODE);
    }
    else
    {
        // Per-Tensor Quantization.
        // Currently axis is ignored by TRT, but it is required here by addScaleNd (for computing nbSpatialDims). Set to a sane default depending on rank the input tensor.
        axis = nbDims <= 1 ? 0 : 1;
    }

    nvinfer1::ILayer* layer = nullptr;
    if (isDQ)
    {
        // Add and configure a DequantizeLayer.
        nvinfer1::IDequantizeLayer* dq = ctx->network()->addDequantize(dataInput, *scaleInput);
        ASSERT(dq && "Failed to create Dequantize layer.", ErrorCode::kUNSUPPORTED_NODE);
        dq->setAxis(axis);
        layer = dq;
    }
    else
    {
        // Add and configure a QuantizeLayer.
        nvinfer1::IQuantizeLayer* q = ctx->network()->addQuantize(dataInput, *scaleInput);
        ASSERT(q && "Failed to create Quantize layer.", ErrorCode::kUNSUPPORTED_NODE);
        q->setAxis(axis);
        layer = q;
    }

    layer->setName(nodeName.c_str());
    layer->setInput(2, *zeroPointInput);

    // Return layer output
    RETURN_FIRST_OUTPUT(layer);
}

DEFINE_BUILTIN_OP_IMPORTER(DequantizeLinear)
{
    return QuantDequantLinearHelper(ctx, node, inputs, true /*isDQ*/);
}

DECLARE_BUILTIN_OP_IMPORTER(Mul);
DEFINE_BUILTIN_OP_IMPORTER(Div)
{
    return elementwiseHelper(ctx, node, inputs, nvinfer1::ElementWiseOperation::kDIV);
}

DEFINE_BUILTIN_OP_IMPORTER(Dropout)
{
    // TensorRT does not support the Dropout operator with training mode.
    // The source of training mode information comes from :
    // 1. Pre-opset 6: attribute is_test = 0
    // 2. Post-opset 12: input[2] training_mode = true.
    //      We can deal with the cases where training_mode is an initializer.
    if (ctx->getOpsetVersion() <= 6)
    {
        OnnxAttrs attrs(node, ctx);
        int isTestingMode = attrs.get<int>("is_test", 1);
        ASSERT(isTestingMode && "TensorRT does not support the Droupout operator with training mode.", ErrorCode::kUNSUPPORTED_NODE);
    }
    else if (ctx->getOpsetVersion() >= 12 && node.input().size() == 3)
    {
        ASSERT(inputs.at(2).is_weights()
                && "This Version of TensorRT only supports the training_mode input as an initializer.",
            ErrorCode::kUNSUPPORTED_NODE);
        std::vector<int64_t> trainingMode;
        weightsToVector<int64_t>(inputs.at(2).weights(), &trainingMode);
        ASSERT(!trainingMode[0] && "TensorRT does not support the Dropout operator in training mode.",
            ErrorCode::kUNSUPPORTED_NODE);
    }

    int noutputs = node.output().size();
    if (noutputs == 1)
    {
        RETURN_IDENTITY(inputs.at(0));
    }
    else
    {
        // Add identity layer twice for both Dropout outputs: (output + mask)
        std::vector<TensorOrWeights> outputs;
        outputs.push_back(inputs.at(0));

        // Add mask tensor, which is the same shape as the input tensor
        auto& inputTensor = inputs.at(0).tensor();
        nvinfer1::ITensor* maskTensor{nullptr};
        // Post opset 12 the mask tensor contains all 1s. Prior to opset 12 the mask tensor contains all 0s.
        if (ctx->getOpsetVersion() >= 12)
        {
            maskTensor = ctx->network()->addElementWise(inputTensor, inputTensor, nvinfer1::ElementWiseOperation::kEQUAL)->getOutput(0);
        }
        else
        {
            maskTensor = ctx->network()->addElementWise(inputTensor, inputTensor, nvinfer1::ElementWiseOperation::kLESS)->getOutput(0);
        }
        outputs.push_back(TensorOrWeights(maskTensor));
        return outputs;
    }
}

DEFINE_BUILTIN_OP_IMPORTER(Einsum)
{
    OnnxAttrs attrs(node, ctx);
    const std::string equation = attrs.get<std::string>("equation");

    std::string invalidCharacters;
    for (char c : equation)
    {
        if ((c < 'a' || c > 'z') && c != '-' && c != '>' && c != '.' && c != ',' && c != ' ')
        {
            invalidCharacters.push_back(c);
            invalidCharacters.push_back(',');
        }
    }

    if (!invalidCharacters.empty())
    {
        invalidCharacters.pop_back();
        return MAKE_ERROR("Invalid character(s) in Einsum equation: " + invalidCharacters, ErrorCode::kINVALID_NODE);
    }

    ASSERT((!inputs.empty()) && "Inputs vector is empty.", ErrorCode::kINVALID_NODE);

    std::vector<nvinfer1::ITensor*> inputTensors;

    for (auto input : inputs)
    {
        auto* tensor_ptr = &convertToTensor(input, ctx);
        inputTensors.push_back(tensor_ptr);
    }
    auto nbInputs = static_cast<int32_t>(inputTensors.size());
    nvinfer1::IEinsumLayer* einsumLayer = ctx->network()->addEinsum(inputTensors.data(), nbInputs, equation.c_str());
    ctx->registerLayer(einsumLayer, getNodeName(node));

    RETURN_FIRST_OUTPUT(einsumLayer);
}

DEFINE_BUILTIN_OP_IMPORTER(Elu)
{
    OnnxAttrs attrs(node, ctx);
    float alpha = attrs.get<float>("alpha", 1.f);
    return activationHelper(ctx, node, inputs, nvinfer1::ActivationType::kELU, &alpha);
}

DEFINE_BUILTIN_OP_IMPORTER(Equal)
{
    return elementwiseHelper(ctx, node, inputs, nvinfer1::ElementWiseOperation::kEQUAL);
}

DEFINE_BUILTIN_OP_IMPORTER(Erf)
{
    return unaryHelper(ctx, node, inputs.at(0), nvinfer1::UnaryOperation::kERF);
}

DEFINE_BUILTIN_OP_IMPORTER(Exp)
{
    return unaryHelper(ctx, node, inputs.at(0), nvinfer1::UnaryOperation::kEXP);
}

DEFINE_BUILTIN_OP_IMPORTER(Expand)
{
    // "Broadcast the input tensor following the given shape and the broadcast rule."
    nvinfer1::ITensor& inputTensor = convertToTensor(inputs.at(0), ctx);
    const auto inputDims = shapeOf(inputTensor);
    const auto inputRank = shapeOf(inputDims);

    // "A 1-D tensor indicates the shape you want to expand to, following the broadcast rule"
    ASSERT( (inputs.at(1).shape().nbDims == 1) && "The shape tensor is required to be 1D.", ErrorCode::kINVALID_VALUE);
    ShapeTensor shape{ctx, inputs.at(1)};
    const auto shapeLength = shapeOf(shape);

    const ShapeTensor newRank = max(ctx, shapeLength, inputRank);
    // "Dimensions are right alignment;..."
    const ShapeTensor newDims = concat(ctx, fillShapeVector(ctx, 1, sub(ctx, newRank, inputRank)), inputDims);
    nvinfer1::ITensor& newInputTensor = reshape(ctx, inputTensor, newDims);

    // ", or the shape.ndim < input.shape.ndim"
    ShapeTensor newShape = concat(ctx, fillShapeVector(ctx, 1, sub(ctx, newRank, shapeLength)), shape);

    const ShapeTensor starts = similar(ctx, newDims, 0);
    // Do the broadcast rule.
    const ShapeTensor sizes = broadcast(ctx, newDims, newShape);
    // Compute (x > 1 ? 1 : 0) for x in newDims, assuming positive x, using only TensorRT operations.
    const ShapeTensor one = shapeVector(1);
    const ShapeTensor strides = min(ctx, one, sub(ctx, newDims, one));

    nvinfer1::ISliceLayer* sliceLayer = addSlice(ctx, newInputTensor, starts, sizes, strides);
    ctx->registerLayer(sliceLayer, getNodeName(node));

    RETURN_FIRST_OUTPUT(sliceLayer);
}

DEFINE_BUILTIN_OP_IMPORTER(EyeLike)
{
    // Get input node.
    nvinfer1::ITensor& tensor = convertToTensor(inputs.at(0), ctx);
    OnnxAttrs attrs(node, ctx);
    int k = attrs.get("k", 0);

    // "Only 2D tensors are supported, i.e. input T1 must be of rank 2..."
    nvinfer1::Dims dims = tensor.getDimensions();
    ASSERT(dims.nbDims == 2 && "Only 2D tensors are supported. Input must be of rank 2.", ErrorCode::kUNSUPPORTED_NODE);

    // The data type can be specified by the 'dtype' argument
    nvinfer1::DataType dtype = tensor.getType();
    if (attrs.count("dtype"))
    {
        auto onnxType = attrs.get<int32_t>("dtype");
        ASSERT(convertDtype(onnxType, &dtype) && "Unsupported cast!", ErrorCode::kINVALID_NODE);
        LOG_VERBOSE("Casting to type: " << dtype);
    }

    // Create weights and constant layer
    ASSERT(!isDynamic(dims) && "Eyelike does not work for dynamically shaped tensors.", ErrorCode::kUNSUPPORTED_NODE);
    int totalWeights = dims.d[0]*dims.d[1];
    std::vector<int> values(totalWeights);
    for (int r = 0; r < dims.d[0]; ++r)
    {
        for (int c = 0; c < dims.d[1]; ++c)
        {
            values[r*dims.d[1] + c] = 0;
            if (c - r == k)
            {
                values[r*dims.d[1] + c] = 1;
            }
        }
    }

    ShapedWeights tempWeights = ctx->createTempWeights(::ONNX_NAMESPACE::TensorProto::INT32, dims);
    std::memcpy(tempWeights.values, values.data(), values.size() * sizeof(int));
    auto* layer = ctx->network()->addConstant(dims, tempWeights);
    layer->setOutputType(0, nvinfer1::DataType::kINT32);
    ctx->registerLayer(layer, node.name());

    if (dtype != nvinfer1::DataType::kINT32)
    {
        return {{castHelper(ctx, layer->getOutput(0), dtype)}};
    }
    return {{layer->getOutput(0)}};
}

DEFINE_BUILTIN_OP_IMPORTER(Flatten)
{
    OnnxAttrs attrs(node, ctx);
    nvinfer1::ITensor* tensorPtr = &convertToTensor(inputs.at(0), ctx);
    int nbDims = tensorPtr->getDimensions().nbDims;
    int axis = attrs.get("axis", 1);
    CHECK(convertAxis(axis, nbDims));

    // No-op Flatten: (a, b) => Flatten(axis = 1) => (a, b)
    // Add identity layer to avoid name mangling of engine bindings
    // For rest of configurations, we must flatten.
    if (nbDims == 2 && axis == 1)
    {
        RETURN_IDENTITY(inputs.at(0));
    }

    tensorPtr = flattenTensor(ctx, node, *tensorPtr, axis, true);
    ASSERT(tensorPtr && "Failed to flatten the tensor.", ErrorCode::kUNSUPPORTED_NODE);
    return {{tensorPtr}};
}

DEFINE_BUILTIN_OP_IMPORTER(Floor)
{
    return unaryHelper(ctx, node, inputs.at(0), nvinfer1::UnaryOperation::kFLOOR);
}

DEFINE_BUILTIN_OP_IMPORTER(Gather)
{
    nvinfer1::ITensor& data = convertToTensor(inputs.at(0), ctx);
    // TRT does not support BOOL input types for this node
    ASSERT( (data.getType() != nvinfer1::DataType::kBOOL) && "This version of TensorRT does not support BOOL input type for the Gather operator.", ErrorCode::kUNSUPPORTED_NODE);
    nvinfer1::ITensor& indices = convertToTensor(inputs.at(1), ctx);
    OnnxAttrs attrs(node, ctx);
    int axis = attrs.get<int>("axis", 0);
    int nbDims = inputs.at(0).shape().nbDims;
    CHECK(convertAxis(axis, nbDims));
    LOG_VERBOSE("Using Gather axis: " << axis);
    auto* layer = ctx->network()->addGather(data, indices, axis);
    ctx->registerLayer(layer, getNodeName(node));
    RETURN_FIRST_OUTPUT(layer);
}

DEFINE_BUILTIN_OP_IMPORTER(GatherElements)
{
    nvinfer1::ITensor& data = convertToTensor(inputs.at(0), ctx);
    nvinfer1::ITensor& indices = convertToTensor(inputs.at(1), ctx);
    const nvinfer1::Dims& dataDims = data.getDimensions();
    ASSERT((data.getType() != nvinfer1::DataType::kBOOL)
            && "This version of TensorRT does not support BOOL input type for the GatherElements operator.",
        ErrorCode::kUNSUPPORTED_NODE);

    OnnxAttrs attrs(node, ctx);
    int32_t axis = attrs.get<int32_t>("axis", 0);
    const int32_t dataNbDims = dataDims.nbDims;
    CHECK(convertAxis(axis, dataNbDims));
    LOG_VERBOSE("Using Gather axis: " << axis);

    auto* layer = ctx->network()->addGatherV2(data, indices, nvinfer1::GatherMode::kELEMENT);
    layer->setGatherAxis(axis);
    ctx->registerLayer(layer, getNodeName(node));
    RETURN_FIRST_OUTPUT(layer);
}

DEFINE_BUILTIN_OP_IMPORTER(GatherND)
{
    nvinfer1::ITensor& data = convertToTensor(inputs.at(0), ctx);
    nvinfer1::ITensor& indices = convertToTensor(inputs.at(1), ctx);
    ASSERT((data.getType() != nvinfer1::DataType::kBOOL)
            && "This version of TensorRT does not support BOOL input type for the GatherND operator.",
        ErrorCode::kUNSUPPORTED_NODE);

    OnnxAttrs attrs(node, ctx);
    auto const nbElementWiseDims = attrs.get<int32_t>("batch_dims", 0);

    auto* layer = ctx->network()->addGatherV2(data, indices, nvinfer1::GatherMode::kND);
    layer->setNbElementWiseDims(nbElementWiseDims);
    ctx->registerLayer(layer, getNodeName(node));
    RETURN_FIRST_OUTPUT(layer);
}

DEFINE_BUILTIN_OP_IMPORTER(Gemm)
{
    OnnxAttrs attrs(node, ctx);
    float alpha = attrs.get("alpha", 1.f);
    float beta = attrs.get("beta", 1.f);
    bool transA = attrs.get("transA", false);
    bool transB = attrs.get("transB", false);
    nvinfer1::ITensor& inputA = convertToTensor(inputs.at(0), ctx);
    nvinfer1::ITensor& inputB = convertToTensor(inputs.at(1), ctx);
    // Validate inputs
    ASSERT(inputA.getDimensions().nbDims == 2 && inputB.getDimensions().nbDims == 2 && "GEMM must have 2D inputs!", ErrorCode::kINVALID_NODE);
    // TRT does not support INT32 input types for this node
    ASSERT(!inputs.at(0).isInt32() && !inputs.at(1).isInt32() && "TensorRT doesn't support INT32 inputs for GEMM!",
        ErrorCode::kUNSUPPORTED_NODE);

    const auto getMatrixOp = [](const nvinfer1::ITensor& input, bool transpose) {
        if (input.getDimensions().nbDims == 1)
        {
            return nvinfer1::MatrixOperation::kVECTOR;
        }
        if (transpose)
        {
            return nvinfer1::MatrixOperation::kTRANSPOSE;
        }
        return nvinfer1::MatrixOperation::kNONE;
    };

    nvinfer1::MatrixOperation opA = getMatrixOp(inputA, transA);
    nvinfer1::MatrixOperation opB = getMatrixOp(inputB, transB);

    LOG_VERBOSE("Using opA: " << static_cast<int>(opA) << " opB: " << static_cast<int>(opB));

    nvinfer1::IMatrixMultiplyLayer* matmul = ctx->network()->addMatrixMultiply(inputA, opA, inputB, opB);
    ctx->registerLayer(matmul, getNodeName(node));
    nvinfer1::ITensor* matmulTensor = matmul->getOutput(0);

    // Scale A*B if needed.
    if (alpha != 1.f)
    {
        nvinfer1::IConstantLayer* alphaConstant
            = addConstantScalar(ctx, alpha, ::ONNX_NAMESPACE::TensorProto_DataType_FLOAT);
        nvinfer1::ITensor* alphaConstantTensor = alphaConstant->getOutput(0);
        CHECK(broadcastTensors(ctx, alphaConstantTensor, matmulTensor));
        nvinfer1::IElementWiseLayer* scaledMatmul = ctx->network()->addElementWise(
            *alphaConstantTensor, *matmulTensor, nvinfer1::ElementWiseOperation::kPROD);
        matmulTensor = scaledMatmul->getOutput(0);
    }

    // In opset 11, the bias tensor is an optional input
    if (inputs.size() > 2)
    {
        nvinfer1::ITensor* biasTensor = &convertToTensor(inputs.at(2), ctx);

        // Scale C if needed
        if (beta != 1.f)
        {
            nvinfer1::IConstantLayer* betaConstant
                = addConstantScalar(ctx, beta, ::ONNX_NAMESPACE::TensorProto_DataType_FLOAT);
            nvinfer1::ITensor* betaConstantTensor = betaConstant->getOutput(0);
            CHECK(broadcastTensors(ctx, betaConstantTensor, biasTensor));
            nvinfer1::IElementWiseLayer* scaledBias = ctx->network()->addElementWise(
                *betaConstantTensor, *biasTensor, nvinfer1::ElementWiseOperation::kPROD);
            biasTensor = scaledBias->getOutput(0);
        }
        CHECK(broadcastTensors(ctx, matmulTensor, biasTensor));
        nvinfer1::IElementWiseLayer* biasAdd
            = ctx->network()->addElementWise(*matmulTensor, *biasTensor, nvinfer1::ElementWiseOperation::kSUM);
        return {{biasAdd->getOutput(0)}};
    }

    return {{matmulTensor}};
}

DEFINE_BUILTIN_OP_IMPORTER(GlobalAveragePool)
{
    LOG_VERBOSE("GlobalAveragePool operators are implemented via Reduce layers rather than Pooling layers");
    return {{globalPoolingHelper(ctx, node, convertToTensor(inputs.at(0), ctx), nvinfer1::ReduceOperation::kAVG)}};
}

// GlobalLpPool: pow(reduce_sum(pow(x, p)), 1./p)
DEFINE_BUILTIN_OP_IMPORTER(GlobalLpPool)
{
    auto& tensor = convertToTensor(inputs.at(0), ctx);
    nvinfer1::Dims dims = tensor.getDimensions();

    OnnxAttrs attrs{node, ctx};
    float p = static_cast<float>(attrs.get("p", 2));

    // Add constants for p and 1/p
    nvinfer1::Dims scalarDims{dims.nbDims};
    std::fill(scalarDims.d, scalarDims.d + scalarDims.nbDims, 1);
    auto& pTensor = *addConstantScalar(ctx, p, ::ONNX_NAMESPACE::TensorProto::FLOAT, scalarDims)->getOutput(0);
    auto& pInvTensor = *addConstantScalar(ctx, 1.F / p, ::ONNX_NAMESPACE::TensorProto::FLOAT, scalarDims)->getOutput(0);

    // firstPow = pow(x, p)
    auto* firstPow = ctx->network()->addElementWise(tensor, pTensor, nvinfer1::ElementWiseOperation::kPOW)->getOutput(0);
    // reduced = reduce_sum(firstPow)
    auto* reduced = globalPoolingHelper(ctx, node, *firstPow, nvinfer1::ReduceOperation::kSUM);
    // finalPow = pow(reduced, 1./p)
    auto* finalPow = ctx->network()->addElementWise(*reduced, pInvTensor, nvinfer1::ElementWiseOperation::kPOW)->getOutput(0);
    return {{finalPow}};
}


DEFINE_BUILTIN_OP_IMPORTER(GlobalMaxPool)
{
    LOG_VERBOSE("GlobalMaxPool operators are implemented via Reduce layers rather than Pooling layers");
    return {{globalPoolingHelper(ctx, node, convertToTensor(inputs.at(0), ctx), nvinfer1::ReduceOperation::kMAX)}};
}

DEFINE_BUILTIN_OP_IMPORTER(Greater)
{
    return elementwiseHelper(ctx, node, inputs, nvinfer1::ElementWiseOperation::kGREATER);
}

DEFINE_BUILTIN_OP_IMPORTER(GreaterOrEqual)
{
    TensorOrWeights greaterResult = &elementwiseHelper(ctx, node, inputs, nvinfer1::ElementWiseOperation::kGREATER).value().at(0).tensor();
    TensorOrWeights equalResult   = &elementwiseHelper(ctx, node, inputs, nvinfer1::ElementWiseOperation::kEQUAL).value().at(0).tensor();
    std::vector<TensorOrWeights> newInputs {greaterResult, equalResult};
    return elementwiseHelper(ctx, node, newInputs, nvinfer1::ElementWiseOperation::kOR);
}

// singlePassShape is the shape of the output from a single pass.
nvinfer1::ITensor* concatenateRNNOutputs(IImporterContext* ctx, const ::ONNX_NAMESPACE::NodeProto& node, nvinfer1::ILoop* loop,
    nvinfer1::ITensor* singlePassShape, nvinfer1::ITensor* sequenceLength, nvinfer1::ITensor* concatenatedOutput,
    int numDirections, std::vector<TensorOrWeights>& inputs, bool reverse = false)
{
    nvinfer1::ITensor* yOutput{nullptr};
    if (numDirections == 2)
    {
        nvinfer1::ITensor* forwardStart = addConstant(ctx, std::vector<int32_t>{0, 0, 0},
                                              ::ONNX_NAMESPACE::TensorProto::INT32, nvinfer1::Dims{1, 3})
                                              ->getOutput(0);
        nvinfer1::ITensor* reverseStart = addConstant(ctx, std::vector<int32_t>{1, 0, 0},
                                              ::ONNX_NAMESPACE::TensorProto::INT32, nvinfer1::Dims{1, 3})
                                              ->getOutput(0);

        LOG_VERBOSE("Concatenated output shape: " << concatenatedOutput->getDimensions());
        nvinfer1::ISliceLayer* HtForwardLayer = ctx->network()->addSlice(
            *concatenatedOutput, nvinfer1::Dims3{0, 0, 0}, nvinfer1::Dims3{0, 0, 0}, nvinfer1::Dims3{1, 1, 1});
        LOG_VERBOSE("Forward pass shape: " << HtForwardLayer->getOutput(0)->getDimensions());
        HtForwardLayer->setInput(1, *forwardStart);
        HtForwardLayer->setInput(2, *singlePassShape);

        nvinfer1::ISliceLayer* HtBackwardLayer = ctx->network()->addSlice(
            *concatenatedOutput, nvinfer1::Dims3{0, 0, 0}, nvinfer1::Dims3{0, 0, 0}, nvinfer1::Dims3{1, 1, 1});
        LOG_VERBOSE("Reverse pass shape: " << HtBackwardLayer->getOutput(0)->getDimensions());
        HtBackwardLayer->setInput(1, *reverseStart);
        HtBackwardLayer->setInput(2, *singlePassShape);

        auto forwardHt = HtForwardLayer->getOutput(0);
        auto backwardHt = HtBackwardLayer->getOutput(0);
        if (inputs.size() > 4 && inputs.at(4))
        {
            nvinfer1::ITensor* seqLens = &convertToTensor(inputs.at(4), ctx);
            forwardHt = clearMissingSequenceElements(ctx, node, loop, seqLens, forwardHt, sequenceLength);
            backwardHt = clearMissingSequenceElements(ctx, node, loop, seqLens, backwardHt, sequenceLength, /*reverse=*/ true);
        }

        nvinfer1::ILoopOutputLayer* forwardOutput
            = loop->addLoopOutput(*forwardHt, nvinfer1::LoopOutput::kCONCATENATE, 0);
        forwardOutput->setInput(1, *sequenceLength);
        nvinfer1::ILoopOutputLayer* reverseOutput
            = loop->addLoopOutput(*backwardHt, nvinfer1::LoopOutput::kREVERSE, 0);
        reverseOutput->setInput(1, *sequenceLength);

        std::array<nvinfer1::ITensor*, 2> passes{{forwardOutput->getOutput(0), reverseOutput->getOutput(0)}};
        nvinfer1::IConcatenationLayer* concat = ctx->network()->addConcatenation(passes.data(), passes.size());
        concat->setAxis(1);
        yOutput = concat->getOutput(0);
    }
    else
    {
        if (inputs.size() > 4 && inputs.at(4))
        {
            nvinfer1::ITensor* seqLens = &convertToTensor(inputs.at(4), ctx);
            concatenatedOutput = clearMissingSequenceElements(ctx, node, loop, seqLens, concatenatedOutput, sequenceLength, reverse);
        }
        nvinfer1::ILoopOutputLayer* scanOut
            = loop->addLoopOutput(*concatenatedOutput, (reverse ? nvinfer1::LoopOutput::kREVERSE : nvinfer1::LoopOutput::kCONCATENATE), 0);
        scanOut->setInput(1, *sequenceLength);
        yOutput = scanOut->getOutput(0);
    }
    return yOutput;
}

DEFINE_BUILTIN_OP_IMPORTER(GRU)
{
    using nvinfer1::Dims;
    using nvinfer1::Dims3;
    using mOp = nvinfer1::MatrixOperation;
    using eOp = nvinfer1::ElementWiseOperation;
    using trtAct = nvinfer1::ActivationType;
    nvinfer1::INetworkDefinition* net = ctx->network();

    OnnxAttrs attrs{node, ctx};
    constexpr int NUM_GATES = 3;
    const std::string direction = attrs.get<std::string>("direction", "forward");
    const int numDirections = (direction == "bidirectional") ? 2 : 1;
    const int hiddenSize = attrs.get<int>("hidden_size");
    const int linearBeforeReset = attrs.get<int>("linear_before_reset", 0);
    const float clip = attrs.get("clip", -1.f); // Clipping cannot be negative, so -1.0 is a good sentinel value.

    // The input is in SBE format
    nvinfer1::ITensor* input = &convertToTensor(inputs.at(0), ctx);
    nvinfer1::ITensor& weights = convertToTensor(inputs.at(1), ctx);
    nvinfer1::ITensor& recurrenceWeights = convertToTensor(inputs.at(2), ctx);

    constexpr int NUM_ACTIVATIONS = 2;
    std::vector<trtAct> defaultActs{trtAct::kSIGMOID, trtAct::kTANH};
    if (numDirections == 2)
    {
        defaultActs.insert(defaultActs.end(), {trtAct::kSIGMOID, trtAct::kTANH});
    }
    std::vector<trtAct> activations = attrs.get<std::vector<trtAct>>("activations", defaultActs);

    std::vector<float> activationAlphas = attrs.get<std::vector<float>>("activation_alpha", std::vector<float>{});
    std::transform(activations.begin() + activationAlphas.size(), activations.end(),
        std::back_inserter(activationAlphas), &getActivationDefaultAlpha);

    std::vector<float> activationBetas = attrs.get<std::vector<float>>("activation_beta", std::vector<float>{});
    std::transform(activations.begin() + activationBetas.size(), activations.end(), std::back_inserter(activationBetas),
        &getActivationDefaultBeta);

    // TODO: Support cases where in bidirectional GRUs, activations of reverse iteration do not match forward pass.
    // TODO: This will require splitting the input tensor in the loop when applying activations.
    if (numDirections == 2)
    {
        ASSERT(std::equal(activations.begin(), activations.begin() + NUM_ACTIVATIONS, activations.begin() + NUM_ACTIVATIONS)
            && "The parser does not currently support cases where activations for the reverse pass of the GRU do not match the forward pass.", ErrorCode::kUNSUPPORTED_NODE);
        ASSERT(std::equal(activationAlphas.begin(), activationAlphas.begin() + NUM_ACTIVATIONS, activationAlphas.begin() + NUM_ACTIVATIONS)
            && "The parser does not currently support cases where activations for the reverse pass of the GRU do not match the forward pass.", ErrorCode::kUNSUPPORTED_NODE);
        ASSERT(std::equal(activationBetas.begin(), activationBetas.begin() + NUM_ACTIVATIONS, activationBetas.begin() + NUM_ACTIVATIONS)
            && "The parser does not currently support cases where activations for the reverse pass of the GRU do not match the forward pass.", ErrorCode::kUNSUPPORTED_NODE);
    }

    // Need to split weights/biases into ZR gates and H gate, because h(t) computations depend on z(t) and r(t).
    nvinfer1::ITensor* numDirectionsTensor
        = addConstantScalar(ctx, numDirections, ::ONNX_NAMESPACE::TensorProto::INT32, Dims{1, 1})->getOutput(0);
    nvinfer1::ITensor* hiddenSizeTensor
        = addConstantScalar(ctx, hiddenSize, ::ONNX_NAMESPACE::TensorProto::INT32, Dims{1, 1})->getOutput(0);
    nvinfer1::ITensor* hiddenSizeDoubledTensor
        = addConstantScalar(ctx, 2 * hiddenSize, ::ONNX_NAMESPACE::TensorProto::INT32, Dims{1, 1})->getOutput(0);
    nvinfer1::ITensor* eDimTensor = getAxisLength(ctx, input, 2, Dims{1, 1});

    nvinfer1::ITensor* weightsZRStart
        = addConstant(ctx, std::vector<int32_t>{0, 0, 0}, ::ONNX_NAMESPACE::TensorProto::INT32, Dims{1, 3})
              ->getOutput(0);
    nvinfer1::ITensor* weightsZRSize
        = net->addConcatenation(
                 std::array<nvinfer1::ITensor*, 3>{{numDirectionsTensor, hiddenSizeDoubledTensor, eDimTensor}}.data(),
                 3)
              ->getOutput(0);
    nvinfer1::ISliceLayer* weightsZRLayer = net->addSlice(weights, Dims{3}, Dims{3}, Dims3{1, 1, 1});
    weightsZRLayer->setInput(1, *weightsZRStart);
    weightsZRLayer->setInput(2, *weightsZRSize);
    nvinfer1::ITensor* weightsZR = weightsZRLayer->getOutput(0);
    LOG_VERBOSE("Weights for ZR gates shape is: " << weightsZR->getDimensions());

    nvinfer1::ITensor* weightsHStart
        = addConstant(ctx, std::vector<int32_t>{0, 2 * hiddenSize, 0}, ::ONNX_NAMESPACE::TensorProto::INT32, Dims{1, 3})
              ->getOutput(0);
    nvinfer1::ITensor* weightsHSize
        = net->addConcatenation(
                 std::array<nvinfer1::ITensor*, 3>{{numDirectionsTensor, hiddenSizeTensor, eDimTensor}}.data(), 3)
              ->getOutput(0);
    nvinfer1::ISliceLayer* weightsHLayer = net->addSlice(weights, Dims{3}, Dims{3}, Dims3{1, 1, 1});
    weightsHLayer->setInput(1, *weightsHStart);
    weightsHLayer->setInput(2, *weightsHSize);
    nvinfer1::ITensor* weightsH = weightsHLayer->getOutput(0);
    LOG_VERBOSE("Weights for H gate shape is: " << weightsH->getDimensions());

    nvinfer1::ITensor* recurrenceWeightsZR = net->addSlice(recurrenceWeights, Dims3{0, 0, 0},
                                                    Dims3{numDirections, 2 * hiddenSize, hiddenSize}, Dims3{1, 1, 1})
                                                 ->getOutput(0);
    LOG_VERBOSE("Recurrence weights for ZR gates shape is: " << recurrenceWeightsZR->getDimensions());
    nvinfer1::ITensor* recurrenceWeightsH = net->addSlice(recurrenceWeights, Dims3{0, 2 * hiddenSize, 0},
                                                   Dims3{numDirections, hiddenSize, hiddenSize}, Dims3{1, 1, 1})
                                                ->getOutput(0);
    LOG_VERBOSE("Recurrence weights for H gate shape is: " << recurrenceWeightsH->getDimensions());

    // bias/recurrenceBias will have shape (numDirections, NUM_GATES * hiddenSize)
    nvinfer1::ITensor* biasZR{nullptr};
    nvinfer1::ITensor* biasH{nullptr};
    nvinfer1::ITensor* recurrenceBiasZR{nullptr};
    nvinfer1::ITensor* recurrenceBiasH{nullptr};
    if (inputs.size() > 3 && inputs.at(3))
    {
        // ONNX bias is a concatenation of Wb and Rb on the second axis, so has shape (numDirections, 2 * NUM_GATES *
        // hiddenSize)
        // Unsqueeze to (numDirections, 1, 2 * NUM_GATES * hiddenSize) so we can broadcast later
        nvinfer1::ITensor* concatenatedBias = &convertToTensor(inputs.at(3), ctx);
        nvinfer1::IShuffleLayer* unsqueeze = net->addShuffle(*concatenatedBias);
        unsqueeze->setReshapeDimensions(Dims3{numDirections, 1, 2 * NUM_GATES * hiddenSize});
        unsqueeze->setZeroIsPlaceholder(false);
        concatenatedBias = unsqueeze->getOutput(0);

        biasZR
            = net->addSlice(*concatenatedBias, Dims3{0, 0, 0}, Dims3{numDirections, 1, 2 * hiddenSize}, Dims3{1, 1, 1})
                  ->getOutput(0);
        LOG_VERBOSE("Bias for ZR gates shape is: " << biasZR->getDimensions());
        biasH = net->addSlice(*concatenatedBias, Dims3{0, 0, 2 * hiddenSize}, Dims3{numDirections, 1, hiddenSize},
                       Dims3{1, 1, 1})
                    ->getOutput(0);
        LOG_VERBOSE("Bias for H gate shape is: " << biasH->getDimensions());

        recurrenceBiasZR = net->addSlice(*concatenatedBias, Dims3{0, 0, NUM_GATES * hiddenSize},
                                  Dims3{numDirections, 1, 2 * hiddenSize}, Dims3{1, 1, 1})
                               ->getOutput(0);
        LOG_VERBOSE("Recurrence bias for ZR gates shape is: " << recurrenceBiasZR->getDimensions());
        recurrenceBiasH = net->addSlice(*concatenatedBias, Dims3{0, 0, (NUM_GATES + 2) * hiddenSize},
                                 Dims3{numDirections, 1, hiddenSize}, Dims3{1, 1, 1})
                              ->getOutput(0);
        LOG_VERBOSE("Recurrence bias for H gate shape is: " << recurrenceBiasH->getDimensions());
    }

    // Get a shape tensor containing: (numDirections, batchSize, hiddenSize)
    const auto initialStateShape = [&ctx, &numDirections, &hiddenSize, &input, &net]() -> nvinfer1::ITensor* {
        // Get batchSize from input shape
        nvinfer1::ITensor* numDirectionsTensor
            = addConstantScalar(ctx, numDirections, ::ONNX_NAMESPACE::TensorProto_DataType_INT32, Dims{1, 1})
                  ->getOutput(0);
        LOG_VERBOSE("numDirections is: " << numDirections
                                         << ", numDirections Tensor shape: " << numDirectionsTensor->getDimensions());
        nvinfer1::ITensor* hiddenSizeTensor
            = addConstantScalar(ctx, hiddenSize, ::ONNX_NAMESPACE::TensorProto_DataType_INT32, Dims{1, 1})
                  ->getOutput(0);
        LOG_VERBOSE(
            "hiddenSize is: " << hiddenSize << ", hiddenSizeTensor shape: " << hiddenSizeTensor->getDimensions());
        nvinfer1::ITensor* batchSizeTensor = getAxisLength(ctx, input, 1, Dims{1, 1});
        LOG_VERBOSE("batchSizeTensor shape: " << batchSizeTensor->getDimensions());

        nvinfer1::IConcatenationLayer* concatenatedShape = net->addConcatenation(
            std::array<nvinfer1::ITensor*, 3>{{numDirectionsTensor, batchSizeTensor, hiddenSizeTensor}}.data(), 3);
        return concatenatedShape->getOutput(0);
    };
    nvinfer1::ITensor* gateOutputShape = initialStateShape();
    LOG_VERBOSE("Gate output rank (equal to initial hidden/cell state rank): " << gateOutputShape->getDimensions());

    LOG_VERBOSE("Entering Loop");
    // Scan over the S dimension of the input
    auto loop = net->addLoop();
    nvinfer1::ITensor* tripLimit = getAxisLength(ctx, input, 0);
    loop->addTripLimit(*tripLimit, nvinfer1::TripLimit::kCOUNT);

    // Add X(t)
    nvinfer1::ITensor* iterationInput = addRNNInput(ctx, node, loop, inputs, direction);
    ASSERT(iterationInput && "Failed to add RNN input.", ErrorCode::kINVALID_NODE);

    // H(t-1)
    const auto getInitialInputValue = [&ctx, &gateOutputShape, &inputs, &node](size_t inputIdx) -> nvinfer1::ITensor* {
        if (inputs.size() > inputIdx && inputs.at(inputIdx))
        {
            return &convertToTensor(inputs.at(inputIdx), ctx);
        }
        return constantOfShape(ctx, node,
            addConstantScalar(ctx, 0.f, ::ONNX_NAMESPACE::TensorProto_DataType_FLOAT, Dims{1, 1})->getOutput(0),
            gateOutputShape);
    };

    nvinfer1::ITensor* initialHidden = getInitialInputValue(5);
    LOG_VERBOSE("Initial hidden state shape: " << initialHidden->getDimensions());

    nvinfer1::IRecurrenceLayer* Ht1 = loop->addRecurrence(*initialHidden);
    ctx->registerLayer(Ht1, getNodeName(node));
    LOG_VERBOSE("Hidden state shape: " << Ht1->getOutput(0)->getDimensions());

    // Compute stackedZR(t) = f(X(t) * W[zr]^T + H(t-1) * R[zr]^T + (Wb[zr] + Rb[zr])). stackedZR(t) has shape
    // (numDirections, batchSize, 2 * hiddenSize)
    nvinfer1::ITensor* xtWTZR
        = net->addMatrixMultiply(*iterationInput, mOp::kNONE, *weightsZR, mOp::kTRANSPOSE)->getOutput(0);
    LOG_VERBOSE("X(t) * W[zr]^T -> " << xtWTZR->getDimensions());

    nvinfer1::ITensor* ht1RT
        = net->addMatrixMultiply(*Ht1->getOutput(0), mOp::kNONE, *recurrenceWeightsZR, mOp::kTRANSPOSE)->getOutput(0);
    LOG_VERBOSE("H(t-1) * R[zr]^T -> " << ht1RT->getDimensions());

    nvinfer1::ITensor* stackedZRt = net->addElementWise(*xtWTZR, *ht1RT, eOp::kSUM)->getOutput(0);
    if (biasZR && recurrenceBiasZR)
    {
        stackedZRt = net->addElementWise(*stackedZRt, *biasZR, eOp::kSUM)->getOutput(0);
        stackedZRt = net->addElementWise(*stackedZRt, *recurrenceBiasZR, eOp::kSUM)->getOutput(0);
    }

    nvinfer1::IActivationLayer* stackedZRtLayer
        = net->addActivation(*addClip(ctx, stackedZRt, clip), activations.at(0));
    stackedZRtLayer->setAlpha(activationAlphas.at(0));
    stackedZRtLayer->setBeta(activationBetas.at(0));
    stackedZRt = stackedZRtLayer->getOutput(0);
    LOG_VERBOSE("stackedZR(t) -> " << stackedZRt->getDimensions());

    const auto isolateGate
        = [&ctx, &hiddenSize, &gateOutputShape, &net](nvinfer1::ITensor* gates, int gateIndex) -> nvinfer1::ITensor* {
        nvinfer1::ISliceLayer* isolateGate = net->addSlice(*gates, Dims3{0, 0, 0}, Dims3{0, 0, 0}, Dims3{1, 1, 1});
        isolateGate->setInput(1, *addConstant(ctx, std::vector<int>{0, 0, gateIndex * hiddenSize},
                                      ::ONNX_NAMESPACE::TensorProto_DataType_INT32, Dims{1, 3})
                                      ->getOutput(0)); // Start
        isolateGate->setInput(2, *gateOutputShape);    // Size
        return isolateGate->getOutput(0);
    };

    // zt = stackedZRt[:, :. 0:H]
    nvinfer1::ITensor* zt = isolateGate(stackedZRt, 0);
    LOG_VERBOSE("z(t) -> " << zt->getDimensions());

    // rt = stackedZRt[:, :. H:2H]
    nvinfer1::ITensor* rt = isolateGate(stackedZRt, 1);
    LOG_VERBOSE("r(t) -> " << rt->getDimensions());

    // Compute h(t)
    nvinfer1::ITensor* ht{nullptr};
    // xtWTH = X(t) * (W[h]^T)
    nvinfer1::ITensor* xtWTH
        = net->addMatrixMultiply(*iterationInput, mOp::kNONE, *weightsH, mOp::kTRANSPOSE)->getOutput(0);
    if (linearBeforeReset == 0)
    {
        // h(t) = g(xtWTH + (r(t) . H(t-1)) * (R[h]^T) + Rb[h] + Wb[h])
        // rtHt1 = (r(t) . H(t-1))
        nvinfer1::ITensor* rtHt1 = net->addElementWise(*rt, *Ht1->getOutput(0), eOp::kPROD)->getOutput(0);
        // rtHt1Rh = (r(t) . H(t-1)) * (R[h]^T)
        nvinfer1::ITensor* rtHt1Rh
            = net->addMatrixMultiply(*rtHt1, mOp::kNONE, *recurrenceWeightsH, mOp::kTRANSPOSE)->getOutput(0);

        // (xtWTH + rtHt1Rh) + (Rb[h] + Wb[h])
        nvinfer1::ITensor* actInput = net->addElementWise(*xtWTH, *rtHt1Rh, eOp::kSUM)->getOutput(0);

        // If bias is defines, both recurrence and normal bias must be present
        if (recurrenceBiasH && biasH)
        {
            nvinfer1::ITensor* secondSum = net->addElementWise(*recurrenceBiasH, *biasH, eOp::kSUM)->getOutput(0);
            actInput = net->addElementWise(*actInput, *secondSum, eOp::kSUM)->getOutput(0);
        }

        nvinfer1::IActivationLayer* htLayer = net->addActivation(*addClip(ctx, actInput, clip), activations.at(1));
        htLayer->setAlpha(activationAlphas.at(1));
        htLayer->setBeta(activationBetas.at(1));
        ht = htLayer->getOutput(0);
    }
    else
    {
        // h(t) = g(xtWTH + (r(t) . (H(t-1) * (R[h]^T) + Rb[h])) + Wb[h])
        // ht1Rh = H(t-1) * (R[h]^T)
        nvinfer1::ITensor* ht1Rh
            = net->addMatrixMultiply(*Ht1->getOutput(0), mOp::kNONE, *recurrenceWeightsH, mOp::kTRANSPOSE)
                  ->getOutput(0);

        // rtHtRhRbh = r(t) . (ht1Rh + Rb[h])
        if (recurrenceBiasH)
        {
            ht1Rh = net->addElementWise(*ht1Rh, *recurrenceBiasH, eOp::kSUM)->getOutput(0);
        }
        nvinfer1::ITensor* rtHtRhRbh = net->addElementWise(*rt, *ht1Rh, eOp::kPROD)->getOutput(0);

        // h(t) = g(xtWTH + rtHtRhRbh + Wb[h])
        if (biasH)
        {
            rtHtRhRbh = net->addElementWise(*rtHtRhRbh, *biasH, eOp::kSUM)->getOutput(0);
        }
        nvinfer1::IActivationLayer* htLayer = net->addActivation(
            *addClip(ctx, net->addElementWise(*xtWTH, *rtHtRhRbh, eOp::kSUM)->getOutput(0), clip), activations.at(1));
        htLayer->setAlpha(activationAlphas.at(1));
        htLayer->setBeta(activationBetas.at(1));
        ht = htLayer->getOutput(0);
    }
    LOG_VERBOSE("h(t) -> " << ht->getDimensions());

    // H(t) = (1 - z(t)) . h(t) + (z(t) . H(t-1))
    nvinfer1::ITensor* Ht
        = net->addElementWise(
                 *net->addElementWise(*net->addElementWise(*addConstantScalar(ctx, 1.f,
                                                                ::ONNX_NAMESPACE::TensorProto::FLOAT, Dims3{1, 1, 1})
                                                                ->getOutput(0),
                                              *zt, eOp::kSUB)
                                           ->getOutput(0),
                         *ht, eOp::kPROD)
                      ->getOutput(0),
                 *net->addElementWise(*zt, *Ht1->getOutput(0), eOp::kPROD)->getOutput(0), eOp::kSUM)
              ->getOutput(0);

    // singlePassShape = (1, batchSize, hiddenSize)
    nvinfer1::ITensor* singlePassShape
        = ctx->network()
              ->addElementWise(*gateOutputShape,
                  *addConstant(ctx, std::vector<int>{numDirections, 1, 1}, ::ONNX_NAMESPACE::TensorProto_DataType_INT32,
                       nvinfer1::Dims{1, 3})
                       ->getOutput(0),
                  nvinfer1::ElementWiseOperation::kDIV)
              ->getOutput(0);
    if (inputs.size() > 4 && inputs.at(4))
    {
        nvinfer1::ITensor* seqLens = &convertToTensor(inputs.at(4), ctx);
        auto maxLen = getAxisLength(ctx, input, 0);
        Ht = numDirections == 2 ? maskBidirRNNHidden(ctx, node, loop, seqLens, maxLen, Ht1->getOutput(0), Ht, singlePassShape) : maskRNNHidden(ctx, node, loop, seqLens, Ht1->getOutput(0), Ht, maxLen, direction == "reverse");
    }
    Ht1->setInput(1, *Ht);
    LOG_VERBOSE("H(t) -> " << Ht->getDimensions());

    std::vector<TensorOrWeights> outputs{};
    // Y = concatenation of all H(t) for each element of the sequence
    outputs.emplace_back(concatenateRNNOutputs(ctx, node, loop, singlePassShape, getAxisLength(ctx, input, 0), Ht, numDirections, inputs, direction == "reverse"));
    // Yh = last value of H(t)
    outputs.emplace_back(loop->addLoopOutput(*Ht1->getOutput(0), nvinfer1::LoopOutput::kLAST_VALUE)->getOutput(0));
    return {{outputs}};
}

DEFINE_BUILTIN_OP_IMPORTER(HardSigmoid)
{
    OnnxAttrs attrs(node, ctx);
    float alpha = attrs.get<float>("alpha", 0.2f);
    float beta = attrs.get<float>("beta", 0.5f);
    return activationHelper(ctx, node, inputs, nvinfer1::ActivationType::kHARD_SIGMOID, &alpha, &beta);
}

DEFINE_BUILTIN_OP_IMPORTER(Identity)
{
    auto* layer = ctx->network()->addIdentity(convertToTensor(inputs.at(0), ctx));
    ctx->registerLayer(layer, getNodeName(node));
    RETURN_FIRST_OUTPUT(layer);
}

DEFINE_BUILTIN_OP_IMPORTER(If)
{
    OnnxAttrs attrs(node, ctx);
    auto cond = inputs.at(0);

    const ::ONNX_NAMESPACE::GraphProto& thenGraph = attrs.get<const ::ONNX_NAMESPACE::GraphProto&>("then_branch");
    const ::ONNX_NAMESPACE::GraphProto& elseGraph = attrs.get<const ::ONNX_NAMESPACE::GraphProto&>("else_branch");

    // Number of outputs are the same between the two branches.
    ASSERT(thenGraph.output_size() == elseGraph.output_size()
            && "then/else subgraphs should have the same number of outputs.",
        ErrorCode::kINVALID_NODE);
    const int32_t nbOutputs = thenGraph.output_size();
    std::vector<TensorOrWeights> graphOutputs;

    // For constant conditions, parse only the selected subgraph
    if (cond.is_weights() && cond.weights().count() == 1)
    {
        // Boolean weights are stored as uint8_t
        auto const value = *(static_cast<uint8_t*>(cond.weights().values));
        const ::ONNX_NAMESPACE::GraphProto& body = value == 1 ? thenGraph : elseGraph;

        // Establish scope for names local to the subgraph.
        NameScope nameScope(*ctx);

        CHECK(onnx2trt::parseGraph(ctx, body));
        for (auto i = 0; i < nbOutputs; i++)
        {
            graphOutputs.emplace_back(ctx->tensors().at(body.output(i).name()));
        }
        return {graphOutputs};
    }

    //
    // The condition is not a build-time constant. Construct an if-conditional construct.
    //

    // The `condition` tensor must be a scalar boolean.
    auto* condTensor = convertToScalar(ctx, &convertToTensor(cond, ctx));
    ASSERT(condTensor && "Failed to convert the input cond to a scalar.", ErrorCode::kINVALID_NODE);

    auto conditional = ctx->network()->addIfConditional();
    conditional->setName(getNodeName(node).c_str());
    conditional->setCondition(*condTensor);

    std::vector<nvinfer1::ILayer*> thenLayers, elseLayers;
    StringMap<TensorOrWeights> thenSubgraphTensors;
    StringMap<TensorOrWeights> elseSubgraphTensors;
    CHECK(importSubgraph(ctx, thenGraph, thenLayers, thenSubgraphTensors));
    CHECK(importSubgraph(ctx, elseGraph, elseLayers, elseSubgraphTensors));

    using InputsMap = std::unordered_map<std::string, nvinfer1::IIfConditionalInputLayer*>;
    InputsMap inputsMap;
    CHECK(addIfInputLayers(ctx, conditional, inputsMap, thenLayers));
    CHECK(addIfInputLayers(ctx, conditional, inputsMap, elseLayers));
    CHECK(addIfOutputLayers(ctx, conditional, thenGraph, thenLayers, thenSubgraphTensors, elseGraph, elseLayers,
        elseSubgraphTensors, graphOutputs));

    return {graphOutputs};
}

DEFINE_BUILTIN_OP_IMPORTER(ImageScaler)
{
    nvinfer1::ITensor& tensor = convertToTensor(inputs.at(0), ctx);
    OnnxAttrs attrs{node, ctx};
    // Shift the input by a per-channel bias value.
    std::vector<float> biases = attrs.get<std::vector<float>>("bias");
    nvinfer1::Dims dims{1, static_cast<int>(biases.size())};
    ShapedWeights shiftWeights = ctx->createTempWeights(::ONNX_NAMESPACE::TensorProto_DataType_FLOAT, dims);
    std::copy(biases.begin(), biases.end(), static_cast<float*>(shiftWeights.values));
    // Scale is applied to every element of the input, but we need to duplicate it over every channel.
    float scale = attrs.get<float>("scale", 1.0f);
    ShapedWeights scaleWeights = ctx->createTempWeights(::ONNX_NAMESPACE::TensorProto_DataType_FLOAT, dims);
    std::fill(static_cast<float*>(scaleWeights.values), static_cast<float*>(scaleWeights.values) + scaleWeights.count(),
        scale);
    // Finally add the scale layer.
    auto layer = ctx->network()->addScale(
        tensor, nvinfer1::ScaleMode::kCHANNEL, shiftWeights, scaleWeights, nvinfer1::Weights{});
    ctx->registerLayer(layer, getNodeName(node));
    RETURN_FIRST_OUTPUT(layer);
}

DEFINE_BUILTIN_OP_IMPORTER(InstanceNormalization)
{
    // Scales and biases must be initializers
    ASSERT(inputs.at(1).is_weights() && "The scale tensor is required to be an initializer.", ErrorCode::kUNSUPPORTED_NODE);
    ASSERT(inputs.at(2).is_weights() && "The bias tensor is required to be an initializer.", ErrorCode::kUNSUPPORTED_NODE);
    nvinfer1::ITensor* tensorPtr = &convertToTensor(inputs.at(0), ctx);
    int nbDims = tensorPtr->getDimensions().nbDims;
    ASSERT(nbDims >= 3 && nbDims <= 5 && "TensorRT only supports InstanceNormalization on 3D, 4D, or 5D tensors!",
        ErrorCode::kUNSUPPORTED_NODE);

    const bool needToExpandDims = (nbDims == 3);
    if (needToExpandDims)
    {
        // Expand spatial dims from 1D to 2D
        const std::vector<int32_t> axes{3};
        tensorPtr = unsqueezeTensor(ctx, node, *tensorPtr, axes);
        ASSERT(tensorPtr && "Failed to unsqueeze tensor.", ErrorCode::kUNSUPPORTED_NODE);
    }
    auto scale_weights = inputs.at(1).weights();
    auto bias_weights = inputs.at(2).weights();
    OnnxAttrs attrs(node, ctx);
    float epsilon = attrs.get("epsilon", 1e-5f);
    const int32_t relu {0}; // the ONNX instance norm op does not use the relu parameter
    const float alpha {0.f}; // the ONNX instance norm op does not use the alpha parameter

    // Populate instanceNormalization plugin properties.
    const std::string pluginName = "InstanceNormalization_TRT";
    const std::string pluginVersion = "1";
    std::vector<nvinfer1::PluginField> f;
    f.emplace_back("epsilon", &epsilon, nvinfer1::PluginFieldType::kFLOAT32, 1);
    f.emplace_back("scales", scale_weights.values, nvinfer1::PluginFieldType::kFLOAT32, scale_weights.count());
    f.emplace_back("bias", bias_weights.values, nvinfer1::PluginFieldType::kFLOAT32, bias_weights.count());
    f.emplace_back("relu", &relu, nvinfer1::PluginFieldType::kINT32, 1);
    f.emplace_back("alpha", &alpha, nvinfer1::PluginFieldType::kFLOAT32, 1);

    // Create plugin from registry
    const auto plugin = createPlugin(getNodeName(node), importPluginCreator(pluginName, pluginVersion), f);

    ASSERT(plugin != nullptr && "InstanceNormalization plugin was not found in the plugin registry!",
        ErrorCode::kUNSUPPORTED_NODE);

    auto* layer = ctx->network()->addPluginV2(&tensorPtr, 1, *plugin);
    ctx->registerLayer(layer, getNodeName(node));
    tensorPtr = layer->getOutput(0);

    if (needToExpandDims)
    {
        // Un-expand spatial dims back to 1D
        const std::vector<int32_t> axes{3};
        tensorPtr = squeezeTensor(ctx, node, *tensorPtr, axes);
        ASSERT(tensorPtr && "Failed to unsqueeze tensor.", ErrorCode::kUNSUPPORTED_NODE);
    }

    return {{tensorPtr}};
}

DEFINE_BUILTIN_OP_IMPORTER(IsNaN)
{
    // IEEE arithmetic guarantees that x == x is false if x is a NaN, and true otherwise.
    const std::vector<TensorOrWeights> newInputs{inputs[0], inputs[0]};
    auto equalResult = elementwiseHelper(ctx, node, newInputs, nvinfer1::ElementWiseOperation::kEQUAL);
    if (equalResult.is_error())
    {
        return equalResult;
    }
    auto equalRet = equalResult.value().at(0);
    return unaryHelper(ctx, node, equalRet, nvinfer1::UnaryOperation::kNOT);
}

DEFINE_BUILTIN_OP_IMPORTER(LeakyRelu)
{
    OnnxAttrs attrs(node, ctx);
    float alpha = attrs.get<float>("alpha", 0.01f);
    return activationHelper(ctx, node, inputs, nvinfer1::ActivationType::kLEAKY_RELU, &alpha);
}

DEFINE_BUILTIN_OP_IMPORTER(Less)
{
    return elementwiseHelper(ctx, node, inputs, nvinfer1::ElementWiseOperation::kLESS);
}

DEFINE_BUILTIN_OP_IMPORTER(LessOrEqual)
{
    TensorOrWeights lessResult = elementwiseHelper(ctx, node, inputs, nvinfer1::ElementWiseOperation::kLESS).value().at(0);
    TensorOrWeights equalResult   = elementwiseHelper(ctx, node, inputs, nvinfer1::ElementWiseOperation::kEQUAL).value().at(0);
    std::vector<TensorOrWeights> newInputs {lessResult, equalResult};
    return elementwiseHelper(ctx, node, newInputs, nvinfer1::ElementWiseOperation::kOR);
}

DEFINE_BUILTIN_OP_IMPORTER(Log)
{
    return unaryHelper(ctx, node, inputs.at(0), nvinfer1::UnaryOperation::kLOG);
}

DEFINE_BUILTIN_OP_IMPORTER(LogSoftmax)
{
    auto& input = convertToTensor(inputs.at(0), ctx);
    // Don't use softmax converter since it adds a shuffle layer
    // which prevents the builder to fuse softmax and log operations.
    auto* softmax = addSoftmax(ctx, node, input);
    nvinfer1::IUnaryLayer* unaryLayer = ctx->network()->addUnary(*softmax, nvinfer1::UnaryOperation::kLOG);
    // Reshape back to original shape
    auto* reshapeLayer = addShuffle(ctx, *unaryLayer->getOutput(0), shapeOf(input));
    RETURN_FIRST_OUTPUT(reshapeLayer);
}

DEFINE_BUILTIN_OP_IMPORTER(Loop)
{
    constexpr int NB_NON_STATE_INPUTS = 2; // First 2 inputs are trip count and condition respectively.
    constexpr int NB_DISCARDED_OUTPUTS
        = 1; // First output is the updated value of the condition, and is ignored by the outer loop node.
    constexpr int MAX_SCAN_OUTPUT_LENGTH = 1024; // Maximum length for scan outputs if trip count is not set.
    ASSERT( (inputs.size() >= 2) && "The Loop operator requires at least 2 inputs.", ErrorCode::kINVALID_NODE);
    OnnxAttrs attrs(node, ctx);
    const int nbInputs = node.input().size();
    // The number of state variables on the input and output is the same.
    const int nbStateVars = nbInputs - NB_NON_STATE_INPUTS;

    const ::ONNX_NAMESPACE::GraphProto& body = attrs.get<const ::ONNX_NAMESPACE::GraphProto&>("body");

    auto loop = ctx->network()->addLoop();
    loop->setName(getNodeName(node).c_str());

    // Establish scope for names local to the subgraph.
    NameScope nameScope(*ctx);

    // Trip count and condition are optional inputs.
    nvinfer1::ITensor* tripLimit{nullptr};
    if (inputs[0])
    {
        tripLimit = convertToScalar(ctx, &convertToTensor(inputs[0], ctx));
        ASSERT(tripLimit && "Failed to convert the trip-count input to a scalar.", ErrorCode::kINVALID_NODE);
        ctx->loopTensors()[body.input(0).name()] = node.input(0);
        loop->addTripLimit(*tripLimit, nvinfer1::TripLimit::kCOUNT);
        // First graph input is iteration_num, so create a loop counter
        auto counter = addLoopCounter(ctx, loop, 0);
        ctx->registerTensor(counter, body.input(0).name());
    }
    nvinfer1::ITensor* cond{nullptr};
    if (inputs[1])
    {
        cond = convertToScalar(ctx, &convertToTensor(inputs[1], ctx));
        ASSERT(cond && "Failed to convert the input cond to a scalar.", ErrorCode::kINVALID_NODE);
        ctx->loopTensors()[body.input(1).name()] = node.input(1);
        ctx->registerTensor(cond, body.input(1).name());
    }
    // Add initial state inputs using recurrent layers.
    std::vector<nvinfer1::IRecurrenceLayer*> stateVars{};
    for (size_t i = 2; i < inputs.size(); ++i)
    {
        stateVars.emplace_back(loop->addRecurrence(convertToTensor(inputs[i], ctx)));
        ctx->loopTensors()[body.input(i).name()] = node.input(i);
        ctx->registerTensor(TensorOrWeights{stateVars.back()->getOutput(0)}, body.input(i).name());
    }

    // Loop body
    CHECK(onnx2trt::parseGraph(ctx, body));

    if (cond)
    {
        // Add recurrence for loop condition
        auto recurrence = loop->addRecurrence(*cond);
        const auto& bodyOutputName = body.output(0).name();
        auto condOutput = convertToScalar(ctx, &convertToTensor(ctx->tensors().at(bodyOutputName), ctx));
        recurrence->setInput(1, *condOutput);
        loop->addTripLimit(*recurrence->getOutput(0), nvinfer1::TripLimit::kWHILE);
    }

    // Set final values of state variables.
    std::vector<TensorOrWeights> nodeOutputs{};
    for (int i = 0; i < nbStateVars; ++i)
    {
        // The first output of the body graph is the updated condition, which is ignored by the Loop node.
        const int index = i + NB_DISCARDED_OUTPUTS;
        const auto& bodyOutputName = body.output(index).name();
        auto& stateOutput = convertToTensor(ctx->tensors().at(bodyOutputName), ctx);
        LOG_VERBOSE("For state variable output: " << bodyOutputName
                                                  << ", found matching tensor: " << stateOutput.getName()
                                                  << ", with shape: " << stateOutput.getDimensions());
        stateVars.at(i)->setInput(1, stateOutput);
        // Each state variable is also a loop output
        nodeOutputs.emplace_back(
            loop->addLoopOutput(*stateVars.at(i)->getOutput(0), nvinfer1::LoopOutput::kLAST_VALUE)->getOutput(0));
    }
    const int nbOutputs = body.output_size();
    // Finally, set up scan outputs if there are any
    for (int i = nbStateVars + NB_DISCARDED_OUTPUTS; i < nbOutputs; ++i)
    {
        const auto& bodyOutputName = body.output(i).name();
        auto& scanOutput = convertToTensor(ctx->tensors().at(bodyOutputName), ctx);
        LOG_VERBOSE("For scan output: " << bodyOutputName << ", found matching tensor: " << scanOutput.getName()
                                        << ", with shape: " << scanOutput.getDimensions());
        nvinfer1::ILoopOutputLayer* trtScanOut = loop->addLoopOutput(scanOutput, nvinfer1::LoopOutput::kCONCATENATE, 0);
        // If trip limit is set, we can set the loop output to the tripLimit, otherwise, set to some dummy constant
        // value.
        // In the latter case, the scan outputs must not be used in the rest of the model.
        if (tripLimit)
        {
            trtScanOut->setInput(1, *tripLimit);
        }
        else
        {
            trtScanOut->setInput(
                1, *addConstantScalar(ctx, MAX_SCAN_OUTPUT_LENGTH, ::ONNX_NAMESPACE::TensorProto_DataType_INT32)
                        ->getOutput(0));
        }
        nodeOutputs.emplace_back(trtScanOut->getOutput(0));
    }

    return {nodeOutputs};
}

DEFINE_BUILTIN_OP_IMPORTER(LRN)
{
    nvinfer1::ITensor& tensor = convertToTensor(inputs.at(0), ctx);
    OnnxAttrs attrs(node, ctx);
    int size = attrs.get<int>("size");
    float alpha = attrs.get<float>("alpha", 0.0001f);
    float beta = attrs.get<float>("beta", 0.75f);
    float bias = attrs.get<float>("bias", 1.0f);
    auto* layer = ctx->network()->addLRN(tensor, size, alpha, beta, bias);
    ctx->registerLayer(layer, getNodeName(node));
    RETURN_FIRST_OUTPUT(layer);
}

DEFINE_BUILTIN_OP_IMPORTER(LSTM)
{
    using trtAct = nvinfer1::ActivationType;
    using eOp = nvinfer1::ElementWiseOperation;

    OnnxAttrs attrs{node, ctx};
    constexpr int NUM_GATES = 4;
    const std::string direction = attrs.get<std::string>("direction", "forward");
    const int numDirections = (direction == "bidirectional") ? 2 : 1;
    const int hiddenSize = attrs.get<int>("hidden_size");
    const int inputForget = attrs.get("input_forget", 0);
    const float clip = attrs.get("clip", -1.f); // Clipping cannot be negative, so -1.0 is a good sentinel value.

    ASSERT(
        inputForget == 0 && "Coupled input/forget is unsupported in the LSTM converter", ErrorCode::kUNSUPPORTED_NODE);

    // The input is in SBE format
    nvinfer1::ITensor* input = &convertToTensor(inputs.at(0), ctx);
    nvinfer1::ITensor* weights = &convertToTensor(inputs.at(1), ctx);
    nvinfer1::ITensor* recurrenceWeights = &convertToTensor(inputs.at(2), ctx);

    constexpr int NUM_ACTIVATIONS = 3;
    std::vector<trtAct> defaultActs{trtAct::kSIGMOID, trtAct::kTANH, trtAct::kTANH};
    if (numDirections == 2)
    {
        defaultActs.insert(defaultActs.end(), {trtAct::kSIGMOID, trtAct::kTANH, trtAct::kTANH});
    }
    std::vector<trtAct> activations = attrs.get<std::vector<trtAct>>("activations", defaultActs);

    std::vector<float> activationAlphas = attrs.get<std::vector<float>>("activation_alpha", std::vector<float>{});
    activationAlphas = parseLSTMActivationValues(activations, activationAlphas, true);

    std::vector<float> activationBetas = attrs.get<std::vector<float>>("activation_beta", std::vector<float>{});
    activationBetas = parseLSTMActivationValues(activations, activationBetas, false);

    // TODO: Support cases where in bidirectional LSTMs, activations of reverse iteration do not match forward pass.
    // TODO: This will require splitting the input tensor in the loop when applying activations.
    if (numDirections == 2)
    {
        ASSERT(std::equal(activations.begin(), activations.begin() + NUM_ACTIVATIONS, activations.begin() + NUM_ACTIVATIONS)
            && "The parser does not currently support cases where activations for the reverse pass of the LSTM do not match the forward pass.", ErrorCode::kUNSUPPORTED_NODE);
        ASSERT(std::equal(activationAlphas.begin(), activationAlphas.begin() + NUM_ACTIVATIONS, activationAlphas.begin() + NUM_ACTIVATIONS)
            && "The parser does not currently support cases where activation alphas for the reverse pass of the LSTM do not match the forward pass.", ErrorCode::kUNSUPPORTED_NODE);
        ASSERT(std::equal(activationBetas.begin(), activationBetas.begin() + NUM_ACTIVATIONS, activationBetas.begin() + NUM_ACTIVATIONS)
            && "The parser does not currently support cases where activation betas for the reverse pass of the LSTM do not match the forward pass.", ErrorCode::kUNSUPPORTED_NODE);
    }

    // Roll Rb into Wb (and RBb into WBb). Bias is in the form  [Wb[iofc], Rb[iofc], WBb[iofc], RBb[iofc]].
    // So reshape such that we can perform a reduction to add Wb and Rb.
    nvinfer1::ITensor* combinedBias{nullptr};
    if (inputs.size() > 3 && inputs.at(3))
    {
        nvinfer1::ITensor* bias = &convertToTensor(inputs.at(3), ctx);
        LOG_VERBOSE("Bias shape is: " << bias->getDimensions());
        // Reshape to [[Wb[iofc], Rb[iofc]], [WBb[iofc], RBb[iofc]]]
        nvinfer1::IShuffleLayer* reshapeBias = ctx->network()->addShuffle(*bias);
        reshapeBias->setReshapeDimensions(nvinfer1::Dims3{numDirections, 2, NUM_GATES * hiddenSize});
        reshapeBias->setZeroIsPlaceholder(false);
        LOG_VERBOSE("Reshaping bias to: " << reshapeBias->getOutput(0)->getDimensions());
        combinedBias = ctx->network()
                           ->addReduce(*reshapeBias->getOutput(0), nvinfer1::ReduceOperation::kSUM, /*axis=*/0b010,
                               /*keepDimensions=*/true)
                           ->getOutput(0);
        LOG_VERBOSE("After reduction, bias shape is: " << combinedBias->getDimensions());
    }

    // Get a shape tensor containing: (numDirections, batchSize, hiddenSize)
    const auto initialStateShape = [&ctx, &numDirections, &hiddenSize, &input]() -> nvinfer1::ITensor* {
        // Get batchSize from input shape
        nvinfer1::ITensor* numDirectionsTensor
            = addConstantScalar(ctx, numDirections, ::ONNX_NAMESPACE::TensorProto_DataType_INT32, nvinfer1::Dims{1, 1})
                  ->getOutput(0);
        LOG_VERBOSE("numDirectionsTensor shape: " << numDirectionsTensor->getDimensions());
        nvinfer1::ITensor* hiddenSizeTensor
            = addConstantScalar(ctx, hiddenSize, ::ONNX_NAMESPACE::TensorProto_DataType_INT32, nvinfer1::Dims{1, 1})
                  ->getOutput(0);
        LOG_VERBOSE("hiddenSizeTensor shape: " << hiddenSizeTensor->getDimensions());
        nvinfer1::ITensor* batchSizeTensor = getAxisLength(ctx, input, 1, nvinfer1::Dims{1, 1});
        LOG_VERBOSE("batchSizeTensor shape: " << batchSizeTensor->getDimensions());

        std::array<nvinfer1::ITensor*, 3> tensors{{numDirectionsTensor, batchSizeTensor, hiddenSizeTensor}};
        nvinfer1::IConcatenationLayer* concatenatedShape = ctx->network()->addConcatenation(tensors.data(), 3);
        return concatenatedShape->getOutput(0);
    };
    nvinfer1::ITensor* gateOutputShape = initialStateShape();
    LOG_VERBOSE("Gate output rank (equal to initial hidden/cell state rank): " << gateOutputShape->getDimensions());

    const auto getInitialInputValue = [&ctx, &gateOutputShape, &inputs, &node](size_t inputIdx) -> nvinfer1::ITensor* {
        if (inputs.size() > inputIdx && inputs.at(inputIdx))
        {
            return &convertToTensor(inputs.at(inputIdx), ctx);
        }
        return constantOfShape(ctx, node,
            addConstantScalar(ctx, 0.f, ::ONNX_NAMESPACE::TensorProto_DataType_FLOAT, nvinfer1::Dims{1, 1})
                ->getOutput(0),
            gateOutputShape);
    };

    nvinfer1::ITensor* initialHidden = getInitialInputValue(5);
    LOG_VERBOSE("Initial hidden state shape: " << initialHidden->getDimensions());

    nvinfer1::ITensor* initialCellState = getInitialInputValue(6);
    LOG_VERBOSE("Initial cell state shape: " << initialCellState->getDimensions());

    LOG_VERBOSE("Entering Loop");
    // Scan over the S dimension of the input
    auto loop = ctx->network()->addLoop();
    nvinfer1::ITensor* tripLimit = getAxisLength(ctx, input, 0);
    loop->addTripLimit(*tripLimit, nvinfer1::TripLimit::kCOUNT);

    // Add X(t)
    nvinfer1::ITensor* iterationInput = addRNNInput(ctx, node, loop, inputs, direction);
    ASSERT(iterationInput && "Failed to add RNN input.", ErrorCode::kINVALID_NODE);

    // H(t-1)
    nvinfer1::IRecurrenceLayer* Ht1 = loop->addRecurrence(*initialHidden);
    ctx->registerLayer(Ht1, getNodeName(node));
    LOG_VERBOSE("Hidden state shape: " << Ht1->getOutput(0)->getDimensions());

    // C(t-1)
    nvinfer1::IRecurrenceLayer* Ct1 = loop->addRecurrence(*initialCellState);
    LOG_VERBOSE("Cell state shape: " << Ct1->getOutput(0)->getDimensions());

    // Compute intermediate(t) = (X(t) * W^T + H(t-1) * R^T + (Wb + Rb)). intermediate(t) has shape (numDirections,
    // batchSize, 4 * hiddenSize)
    nvinfer1::ITensor* xtWT = ctx->network()
                                  ->addMatrixMultiply(*iterationInput, nvinfer1::MatrixOperation::kNONE, *weights,
                                      nvinfer1::MatrixOperation::kTRANSPOSE)
                                  ->getOutput(0);
    LOG_VERBOSE("X(t) * W^T -> " << xtWT->getDimensions());

    nvinfer1::ITensor* ht1RT = ctx->network()
                                   ->addMatrixMultiply(*Ht1->getOutput(0), nvinfer1::MatrixOperation::kNONE,
                                       *recurrenceWeights, nvinfer1::MatrixOperation::kTRANSPOSE)
                                   ->getOutput(0);
    LOG_VERBOSE("H(t-1) * R^T -> " << ht1RT->getDimensions());

    nvinfer1::ITensor* intermediatet = ctx->network()->addElementWise(*xtWT, *ht1RT, eOp::kSUM)->getOutput(0);
    if (combinedBias)
    {
        intermediatet = ctx->network()->addElementWise(*intermediatet, *combinedBias, eOp::kSUM)->getOutput(0);
    }
    LOG_VERBOSE("intermediate(t) -> " << intermediatet->getDimensions());

    // Gate shape is (numDirections, batchSize, hiddenSize)
    const auto isolateGate
        = [&ctx, &hiddenSize, &gateOutputShape](nvinfer1::ITensor* gates, int gateIndex) -> nvinfer1::ITensor* {
        nvinfer1::ISliceLayer* isolate = ctx->network()->addSlice(
            *gates, nvinfer1::Dims3{0, 0, 0}, nvinfer1::Dims3{0, 0, 0}, nvinfer1::Dims3{1, 1, 1});
        isolate->setInput(1, *addConstant(ctx, std::vector<int>{0, 0, gateIndex * hiddenSize},
                                  ::ONNX_NAMESPACE::TensorProto_DataType_INT32, nvinfer1::Dims{1, 3})
                                  ->getOutput(0)); // Start
        isolate->setInput(2, *gateOutputShape);    // Size
        return isolate->getOutput(0);
    };

    // Compute peephole connections
    nvinfer1::ITensor* peephole{nullptr};
    if (inputs.size() > 7 && inputs.at(7))
    {
        peephole = &convertToTensor(inputs.at(7), ctx);
    }

    const auto addPeephole = [&ctx, &node, &hiddenSize, &numDirections, &peephole](
        nvinfer1::ITensor* gate, nvinfer1::ITensor* cellState, int gateIndex) -> nvinfer1::ITensor* {
        nvinfer1::ISliceLayer* isolatePeephole
            = ctx->network()->addSlice(*peephole, nvinfer1::Dims2{0, gateIndex * hiddenSize},
                nvinfer1::Dims2{numDirections, hiddenSize}, nvinfer1::Dims2{1, 1});
        auto* peepholeWeights = unsqueezeTensor(ctx, node, *isolatePeephole->getOutput(0), std::vector<int>{1});
        LOG_VERBOSE("Peephole weight for gate: " << gateIndex << " shape: " << peepholeWeights->getDimensions());

        return ctx->network()
            ->addElementWise(*gate,
                *ctx->network()->addElementWise(*peepholeWeights, *cellState, eOp::kPROD)->getOutput(0), eOp::kSUM)
            ->getOutput(0);
    };

    // NOTE: . represents a hadamard product
    nvinfer1::ITensor* itGate = isolateGate(intermediatet, 0);

    if (peephole)
    {
        // i(t) (w/ peephole) =  i(t) + Pi . C(t-1)
        itGate = addPeephole(itGate, Ct1->getOutput(0), 0);
    }

    nvinfer1::IActivationLayer* itGateAct
        = ctx->network()->addActivation(*addClip(ctx, itGate, clip), activations.at(0));
    itGateAct->setAlpha(activationAlphas.at(0));
    itGateAct->setBeta(activationBetas.at(0));
    itGate = itGateAct->getOutput(0);

    nvinfer1::ITensor* ftGate = isolateGate(intermediatet, 2);

    if (peephole)
    {
        // f(t) (w/ peephole) =  f(t) + Pf . C(t-1)
        ftGate = addPeephole(ftGate, Ct1->getOutput(0), 2);
    }

    nvinfer1::IActivationLayer* ftGateAct
        = ctx->network()->addActivation(*addClip(ctx, ftGate, clip), activations.at(0));
    ftGateAct->setAlpha(activationAlphas.at(0));
    ftGateAct->setBeta(activationBetas.at(0));
    ftGate = ftGateAct->getOutput(0);

    // c(t) = g(intermediate(t)[:, :, 3H:4H])
    nvinfer1::IActivationLayer* ctAct
        = ctx->network()->addActivation(*addClip(ctx, isolateGate(intermediatet, 3), clip), activations.at(1));
    ctAct->setAlpha(activationAlphas.at(1));
    ctAct->setBeta(activationBetas.at(1));

    nvinfer1::ITensor* ctGate = ctAct->getOutput(0);
    LOG_VERBOSE("c(t) -> " << ctGate->getDimensions());

    // C(t) = f(t) . C(t - 1) + i(t) . c(t)
    nvinfer1::ITensor* Ct
        = ctx->network()
              ->addElementWise(*ctx->network()->addElementWise(*ftGate, *Ct1->getOutput(0), eOp::kPROD)->getOutput(0),
                  *ctx->network()->addElementWise(*itGate, *ctGate, eOp::kPROD)->getOutput(0), eOp::kSUM)
              ->getOutput(0);

    nvinfer1::ITensor* singlePassShape
        = ctx->network()
              ->addElementWise(*gateOutputShape,
                  *addConstant(ctx, std::vector<int>{numDirections, 1, 1}, ::ONNX_NAMESPACE::TensorProto_DataType_INT32,
                       nvinfer1::Dims{1, 3})
                       ->getOutput(0),
                  eOp::kDIV)
              ->getOutput(0);

    if (inputs.size() > 4 && inputs.at(4))
    {
        nvinfer1::ITensor* seqLens = &convertToTensor(inputs.at(4), ctx);
        auto maxLen = getAxisLength(ctx, input, 0);
        Ct = numDirections == 2 ? maskBidirRNNHidden(ctx, node, loop, seqLens, maxLen, Ct1->getOutput(0), Ct, singlePassShape) : maskRNNHidden(ctx, node, loop, seqLens, Ct1->getOutput(0), Ct, maxLen, direction == "reverse");
    }

    Ct1->setInput(1, *Ct);
    LOG_VERBOSE("C(t) -> " << Ct->getDimensions());

    nvinfer1::ITensor* otGate = isolateGate(intermediatet, 1);

    if (peephole)
    {
        // o(t) (w/ peephole) =  o(t) + Po . C(t)
        otGate = addPeephole(otGate, Ct, 1);
    }

    nvinfer1::IActivationLayer* otGateAct
        = ctx->network()->addActivation(*addClip(ctx, otGate, clip), activations.at(0));
    otGateAct->setAlpha(activationAlphas.at(0));
    otGateAct->setBeta(activationBetas.at(0));
    otGate = otGateAct->getOutput(0);

    // H(t) = o(t) . h(C(t))
    nvinfer1::IActivationLayer* hAct = ctx->network()->addActivation(*addClip(ctx, Ct, clip), activations.at(2));
    hAct->setAlpha(activationAlphas.at(2));
    hAct->setBeta(activationBetas.at(2));

    nvinfer1::ITensor* Ht = ctx->network()->addElementWise(*otGate, *hAct->getOutput(0), eOp::kPROD)->getOutput(0);
    if (inputs.size() > 4 && inputs.at(4))
    {
        nvinfer1::ITensor* seqLens = &convertToTensor(inputs.at(4), ctx);
        auto maxLen = getAxisLength(ctx, input, 0);
        Ht = numDirections == 2 ? maskBidirRNNHidden(ctx, node, loop, seqLens, maxLen, Ht1->getOutput(0), Ht, singlePassShape) : maskRNNHidden(ctx, node, loop, seqLens, Ht1->getOutput(0), Ht, maxLen, direction == "reverse");
    }
    Ht1->setInput(1, *Ht);
    LOG_VERBOSE("H(t) -> " << Ht->getDimensions());

    std::vector<TensorOrWeights> outputs{};
    // Y = concatenation of all H(t) for each element of the sequence
    // singlePassShape = (1, batchSize, hiddenSize)

    outputs.emplace_back(
        concatenateRNNOutputs(ctx, node, loop, singlePassShape, getAxisLength(ctx, input, 0), Ht, numDirections, inputs, direction == "reverse"));
    // Yh = last value of H(t)
    outputs.emplace_back(loop->addLoopOutput(*Ht1->getOutput(0), nvinfer1::LoopOutput::kLAST_VALUE)->getOutput(0));
    // Yc = last value of C(t)
    outputs.emplace_back(loop->addLoopOutput(*Ct1->getOutput(0), nvinfer1::LoopOutput::kLAST_VALUE)->getOutput(0));

    return {{outputs}};
}

DEFINE_BUILTIN_OP_IMPORTER(LpNormalization)
{
    using eOp = nvinfer1::ElementWiseOperation;
    using uOp = nvinfer1::UnaryOperation;
    using rOp = nvinfer1::ReduceOperation;

    OnnxAttrs attrs(node, ctx);
    nvinfer1::ITensor* input = &convertToTensor(inputs.at(0), ctx);
    int axis = attrs.get<int>("axis", -1);
    int p = attrs.get<int>("p", 2);
    int nbDims = input->getDimensions().nbDims;
    nvinfer1::DataType dt = input->getType();
    ASSERT((dt != nvinfer1::DataType::kBOOL && dt != nvinfer1::DataType::kINT8 && dt != nvinfer1::DataType::kINT32)
            && "Only float inputs/outputs supported in LpNormalization.",
        ErrorCode::kINVALID_NODE);

    CHECK(convertAxis(axis, nbDims));

    ASSERT((p == 1 || p == 2) && "Only L1 and L2 normalization are supported.", ErrorCode::kINVALID_NODE);
    nvinfer1::ITensor* norm{nullptr};
    TensorOrWeights zeros = ctx->createTempWeights(::ONNX_NAMESPACE::TensorProto::FLOAT, {0,{}});
    nvinfer1::ITensor* zerosTensor = &convertToTensor(zeros, ctx);
    broadcastTensor(ctx, zerosTensor, nbDims);

    if (p == 1) {
        // abs(x)
        nvinfer1::IUnaryLayer* absLayer = ctx->network()->addUnary(*input, uOp::kABS);
        ctx->registerLayer(absLayer, getNodeName(node));
        norm = absLayer->getOutput(0);

        // norm coeff = sum(abs(x)) along axis dimension
        nvinfer1::IReduceLayer* reduceLayer = ctx->network()->addReduce(*norm, rOp::kSUM, 1 << axis, true);
        ctx->registerLayer(reduceLayer, getNodeName(node));
        norm = reduceLayer->getOutput(0);
    }
    else if (p == 2)
    {
        // x^2
        auto* sqrLayer = ctx->network()->addElementWise(*input, *input, eOp::kPROD);
        ctx->registerLayer(sqrLayer, getNodeName(node));
        norm = sqrLayer->getOutput(0);

        // sum(x^2) along axis dimension
        nvinfer1::IReduceLayer* reduceLayer = ctx->network()->addReduce(*norm, rOp::kSUM, 1 << axis, true);
        ctx->registerLayer(reduceLayer, getNodeName(node));
        norm = reduceLayer->getOutput(0);

        // norm coeff = sqrt(sum(x^2))
        nvinfer1::IUnaryLayer* sqrtLayer = ctx->network()->addUnary(*norm, uOp::kSQRT);
        ctx->registerLayer(sqrtLayer, getNodeName(node));
        norm = sqrtLayer->getOutput(0);
    }

    // norm coeff |= 1 (change 0s to 1s, leave all other values same)
    nvinfer1::IElementWiseLayer* maskLayer = ctx->network()->addElementWise(*norm, *zerosTensor, eOp::kEQUAL);
    ctx->registerLayer(maskLayer, getNodeName(node));
    nvinfer1::ITensor* mask = maskLayer->getOutput(0);
    mask = castHelper(ctx, mask, dt);
    auto* combinedLayer = ctx->network()->addElementWise(*norm, *mask, eOp::kSUM);
    ctx->registerLayer(combinedLayer, getNodeName(node));
    norm = combinedLayer->getOutput(0);

    // x/(norm coeff)
    // norm tensor is broadcast along axis dimension to match shape of input
    auto *layer = ctx->network()->addElementWise(
        *input, *norm, eOp::kDIV);
    ctx->registerLayer(layer, getNodeName(node));
    ASSERT(layer && "Failed to register layer.", ErrorCode::kUNSUPPORTED_NODE);

    RETURN_FIRST_OUTPUT(layer);
}

DEFINE_BUILTIN_OP_IMPORTER(LpPool)
{
    using eOp = nvinfer1::ElementWiseOperation;
    using uOp = nvinfer1::UnaryOperation;
    using pType = nvinfer1::PoolingType;

    OnnxAttrs attrs(node, ctx);
    nvinfer1::ITensor* input = &convertToTensor(inputs.at(0), ctx);
    int p = attrs.get<int>("p", 2);
    int nbDims = input->getDimensions().nbDims;
    int nbSpatialDims = attrs.get<nvinfer1::Dims>("kernel_shape").nbDims;

    nvinfer1::DataType dt = input->getType();
    ASSERT((dt != nvinfer1::DataType::kBOOL && dt != nvinfer1::DataType::kINT8 && dt != nvinfer1::DataType::kINT32)
            && "Only float inputs/outputs supported in LpPool.",
        ErrorCode::kINVALID_NODE);
    ASSERT((p == 1 || p == 2) && "Only L1 and L2 normalization are supported.", ErrorCode::kINVALID_NODE);

    nvinfer1::Dims kernelShape = makeDims(nbSpatialDims, 1);
    nvinfer1::Dims strides = makeDims(nbSpatialDims, 1);
    nvinfer1::Dims begPadding = makeDims(nbSpatialDims, 0);
    nvinfer1::Dims endPadding = makeDims(nbSpatialDims, 0);
    nvinfer1::PaddingMode paddingMode;
    bool exclude_padding(false);
    getKernelParams(ctx, node, &kernelShape, &strides, &begPadding, &endPadding, paddingMode, exclude_padding);

    nvinfer1::Dims scalarDims = makeDims(nbDims, 1);
    float kernelSz{1.0f};
    for (int i = 0; i < kernelShape.nbDims; i++) {
        kernelSz *= kernelShape.d[i];
    }
    nvinfer1::ITensor* kernelSzTensor
        = addConstantScalar(ctx, kernelSz, ::ONNX_NAMESPACE::TensorProto::FLOAT, scalarDims)->getOutput(0);

    nvinfer1::ITensor* output{nullptr};
    if (p == 1) {
        // x' = abs(x)
        nvinfer1::IUnaryLayer* absLayer = ctx->network()->addUnary(*input, uOp::kABS);
        ctx->registerLayer(absLayer, getNodeName(node));
        output = absLayer->getOutput(0);
    } else if (p == 2) {
        // x' = x^2
        auto* sqrLayer = ctx->network()->addElementWise(*input, *input, eOp::kPROD);
        ctx->registerLayer(sqrLayer, getNodeName(node));
        output = sqrLayer->getOutput(0);
    }

    // pool_avg(x')
    nvinfer1::IPoolingLayer* poolLayer = ctx->network()->addPoolingNd(*output, pType::kAVERAGE, kernelShape);
    poolLayer->setPaddingMode(paddingMode);
    poolLayer->setPrePadding(begPadding);
    poolLayer->setPostPadding(endPadding);
    poolLayer->setStrideNd(strides);
    poolLayer->setAverageCountExcludesPadding(exclude_padding);
    ctx->registerLayer(poolLayer, getNodeName(node));
    output = poolLayer->getOutput(0);

    // pool_sum = pool_avg(x')*kernel_size
    auto* correctedSumLayer = ctx->network()->addElementWise(*output, *kernelSzTensor, eOp::kPROD);
    ctx->registerLayer(correctedSumLayer, getNodeName(node));
    output = correctedSumLayer->getOutput(0);

    // if p == 1, output = pool_sum
    // if p == 2, output = sqrt(pool_sum)
    if (p == 2) {
        nvinfer1::IUnaryLayer* sqrtLayer = ctx->network()->addUnary(*output, uOp::kSQRT);
        ctx->registerLayer(sqrtLayer, getNodeName(node));
        output = sqrtLayer->getOutput(0);
    }
    return {{output}};
}

DEFINE_BUILTIN_OP_IMPORTER(MatMul)
{
    nvinfer1::ITensor* inputA = &convertToTensor(inputs.at(0), ctx);
    nvinfer1::ITensor* inputB = &convertToTensor(inputs.at(1), ctx);
    // TRT does not support INT32 input types for this node
    ASSERT(inputA->getType() != nvinfer1::DataType::kINT32 && inputB->getType() != nvinfer1::DataType::kINT32
            && "TensorRT doesn't support INT32 inputs for MatMul!",
        ErrorCode::kUNSUPPORTED_NODE);

    bool needSqueezeHead = false;
    bool needSqueezeTail = false;
    const int32_t t1Dims = inputA->getDimensions().nbDims;
    const int32_t t2Dims = inputB->getDimensions().nbDims;
    if (t1Dims > t2Dims && t2Dims == 1)
    {
        // The second input is 1-D vector, promote to matrix by appending 1 in shape.
        std::vector<int32_t> axes{1};
        inputB = unsqueezeTensor(ctx, node, *inputB, axes);
        needSqueezeTail = true;
    }
    else if (t1Dims < t2Dims && t1Dims == 1)
    {
        // The first argument is 1-D, promote to matrix by prepending a 1 in shape.
        // This is done in broadcast extra dimensions.
        needSqueezeHead = true;
    }
    CHECK(broadcastTensors(ctx, inputA, inputB));

    const auto getMatrixOp = [](const nvinfer1::ITensor& input) {
        return (input.getDimensions().nbDims == 1) ? nvinfer1::MatrixOperation::kVECTOR
                                                   : nvinfer1::MatrixOperation::kNONE;
    };

    nvinfer1::MatrixOperation opA = getMatrixOp(*inputA);
    nvinfer1::MatrixOperation opB = getMatrixOp(*inputB);

    nvinfer1::IMatrixMultiplyLayer* matmul = ctx->network()->addMatrixMultiply(*inputA, opA, *inputB, opB);
    ctx->registerLayer(matmul, getNodeName(node));

    auto outputTensor = matmul->getOutput(0);
    if (needSqueezeHead)
    {
        // After MM we need remove the prepended 1.
        std::vector<int32_t> axes{0};
        outputTensor = squeezeTensor(ctx, node, *outputTensor, axes);
    }
    if (needSqueezeTail)
    {
        // After MM we need remove the appended 1.
        std::vector<int32_t> axes{outputTensor->getDimensions().nbDims - 1};
        outputTensor = squeezeTensor(ctx, node, *outputTensor, axes);
    }
    return {{outputTensor}};
}

DEFINE_BUILTIN_OP_IMPORTER(Max)
{
    return elementwiseHelper(ctx, node, inputs, nvinfer1::ElementWiseOperation::kMAX);
}

DEFINE_BUILTIN_OP_IMPORTER(MaxPool)
{
    ASSERT(node.output().size() == 1 && "TensorRT does not support the indices output in MaxPool!",
        ErrorCode::kUNSUPPORTED_NODE);
    return poolingHelper(ctx, node, inputs, nvinfer1::PoolingType::kMAX);
}

DEFINE_BUILTIN_OP_IMPORTER(Mean)
{
    auto sum_result = elementwiseHelper(ctx, node, inputs, nvinfer1::ElementWiseOperation::kSUM);
    if (sum_result.is_error())
    {
        return sum_result;
    }
    auto& sum_input = sum_result.value().at(0);
    nvinfer1::ITensor& sum_tensor = sum_input.tensor();

    int ndim = sum_tensor.getDimensions().nbDims;
    float scale_value = 1.f / inputs.size();
    auto scale_dtype = ::ONNX_NAMESPACE::TensorProto::FLOAT;
    auto scale_shape = nvinfer1::Dims{ndim, {1, 1, 1, 1, 1, 1, 1, 1}};
    auto scale_weights = ctx->createTempWeights(scale_dtype, scale_shape);
    static_cast<float*>(scale_weights.values)[0] = scale_value;
    auto* constant_layer = ctx->network()->addConstant(scale_weights.shape, scale_weights);
    ASSERT(constant_layer && "Failed to create the scalar tensor.", ErrorCode::kUNSUPPORTED_NODE);
    ctx->network()->setWeightsName(scale_weights, scale_weights.getName());
    nvinfer1::ITensor& scale_constant = *constant_layer->getOutput(0);
    RETURN_FIRST_OUTPUT(
        ctx->network()->addElementWise(sum_tensor, scale_constant, nvinfer1::ElementWiseOperation::kPROD));
}

DEFINE_BUILTIN_OP_IMPORTER(Min)
{
    return elementwiseHelper(ctx, node, inputs, nvinfer1::ElementWiseOperation::kMIN);
}

DEFINE_BUILTIN_OP_IMPORTER(Mul)
{
    return elementwiseHelper(ctx, node, inputs, nvinfer1::ElementWiseOperation::kPROD);
}

DEFINE_BUILTIN_OP_IMPORTER(Neg)
{
    return unaryHelper(ctx, node, inputs.at(0), nvinfer1::UnaryOperation::kNEG);
}

DEFINE_BUILTIN_OP_IMPORTER(NonMaxSuppression)
{
    std::vector<nvinfer1::PluginField> f;

    // max_output, iou_threshold and score_threshold must be initializers
    ASSERT(inputs.size() >= 2 && inputs.size() <= 5 && "The node requires between 2-5 inputs",
           ErrorCode::kUNSUPPORTED_NODE);

    // Input: boxes
    nvinfer1::ITensor* boxesTensorPtr = &convertToTensor(inputs.at(0), ctx);
    ASSERT(boxesTensorPtr->getDimensions().nbDims == 3 && "The boxes tensor must be 3D",
           ErrorCode::kUNSUPPORTED_NODE);

    // Input: scores
    nvinfer1::ITensor* scoresTensorPtr = &convertToTensor(inputs.at(1), ctx);
    ASSERT(scoresTensorPtr->getDimensions().nbDims == 3 && "The scores tensor must be 3D",
           ErrorCode::kUNSUPPORTED_NODE);

    const int32_t maxOutputBoxesPerClassDefault = 0;
    const float iouThresholdDefault = 0.0f;
    const float scoreThresholdDefault = 0.0f;

    // Input: max_output_boxes_per_class (default = 0)
    if (inputs.size() >= 3)
    {
        ASSERT(inputs.at(2).is_weights() && "The max_output_boxes_per_class input is required to be an initializer.",
               ErrorCode::kUNSUPPORTED_NODE);
        auto maxOutputBoxesPerClass = inputs.at(2).weights();
        f.emplace_back("max_output_boxes_per_class", maxOutputBoxesPerClass.values, nvinfer1::PluginFieldType::kINT32, 1);
    }
    else
    {
        f.emplace_back("max_output_boxes_per_class", &maxOutputBoxesPerClassDefault, nvinfer1::PluginFieldType::kINT32, 1);
    }

    // Input: iou_threshold (default = 0)
    if (inputs.size() >= 4)
    {
        ASSERT(inputs.at(3).is_weights() && "The iou_threshold input is required to be an initializer.",
               ErrorCode::kUNSUPPORTED_NODE);
        auto iouThreshold = inputs.at(3).weights();
        f.emplace_back("iou_threshold", iouThreshold.values, nvinfer1::PluginFieldType::kFLOAT32, 1);
    }
    else
    {
        f.emplace_back("iou_threshold", &iouThresholdDefault, nvinfer1::PluginFieldType::kFLOAT32, 1);
    }

    // Input: score_threshold (default = 0)
    if (inputs.size() >= 5)
    {
        ASSERT(inputs.at(4).is_weights() && "The score_threshold input is required to be an initializer.",
               ErrorCode::kUNSUPPORTED_NODE);
        auto scoreThreshold = inputs.at(4).weights();
        f.emplace_back("score_threshold", scoreThreshold.values, nvinfer1::PluginFieldType::kFLOAT32, 1);
    }
    else
    {
        f.emplace_back("score_threshold", &scoreThresholdDefault, nvinfer1::PluginFieldType::kFLOAT32, 1);
    }

    // Attribute: center_point_box (default = 0)
    const int32_t centerPointBox = OnnxAttrs{node, ctx}.get("center_point_box", 0);
    f.emplace_back("center_point_box", &centerPointBox, nvinfer1::PluginFieldType::kINT32, 1);

    // Transpose scores tensor from [batch, classes, anchors] to [batch, anchors, classes]
    nvinfer1::Permutation perm{0, 2, 1};
    nvinfer1::ITensor* transposedScoresTensorPtr = transposeTensor(ctx, node, *scoresTensorPtr, perm);
    ASSERT(transposedScoresTensorPtr && "Failed to transpose the scores input.", ErrorCode::kUNSUPPORTED_NODE);

    // Create plugin from registry
    const auto plugin = createPlugin(getNodeName(node), importPluginCreator("EfficientNMS_ONNX_TRT", "1"), f);
    ASSERT(plugin != nullptr && "EfficientNMS (ONNX support mode) plugin was not found in the plugin registry!",
           ErrorCode::kUNSUPPORTED_NODE);
    nvinfer1::ITensor* const inputTensorsPtr[2] = {boxesTensorPtr, transposedScoresTensorPtr};
    auto* layer = ctx->network()->addPluginV2(inputTensorsPtr, 2, *plugin);
    ctx->registerLayer(layer, getNodeName(node));
    RETURN_FIRST_OUTPUT(layer);
};

DEFINE_BUILTIN_OP_IMPORTER(Not)
{
    return unaryHelper(ctx, node, inputs.at(0), nvinfer1::UnaryOperation::kNOT);
}

DEFINE_BUILTIN_OP_IMPORTER(Or)
{
    return elementwiseHelper(ctx, node, inputs, nvinfer1::ElementWiseOperation::kOR);
}

DEFINE_BUILTIN_OP_IMPORTER(Pad)
{
    nvinfer1::ITensor* tensorPtr = &convertToTensor(inputs.at(0), ctx);
    const int32_t nbDims = tensorPtr->getDimensions().nbDims;

    OnnxAttrs attrs(node, ctx);
    const auto mode = attrs.get<std::string>("mode", "constant");
    float value{0.F};
    nvinfer1::ITensor* valuePtr = nullptr;
    std::vector<int32_t> onnxPadding;

    if (ctx->getOpsetVersion() < 11)
    {
        value = attrs.get<float>("value", 0.F);
        auto padding = attrs.get<std::vector<int32_t>>("pads");
        onnxPadding = std::vector<int32_t>(padding.begin(), padding.end());
        if (onnxPadding.empty())
        {
            LOG_VERBOSE("Found no-op pad in node: " + getNodeName(node));
            RETURN_IDENTITY(inputs.at(0));
        }
    }
    else
    {
        // In opset >= 11, padding indicies and values moved from attributes to inputs
        if (inputs.at(1).is_weights())
        {
            weightsToVector<int32_t>(inputs.at(1).weights(), &onnxPadding);
        }
        if (inputs.size() == 3)
        {
            bool isValueSet = false;
            if (inputs.at(2).is_weights())
            {
                auto const padWeight = inputs.at(2).weights();
                ASSERT((padWeight.count() == 1) && "The input constant_value is required to be a scalar.",
                    ErrorCode::kINVALID_NODE);
                switch (padWeight.type)
                {
                case ::ONNX_NAMESPACE::TensorProto::FLOAT:
                    value = static_cast<float const*>(padWeight.values)[0];
                    isValueSet = true;
                    break;
                case ::ONNX_NAMESPACE::TensorProto::FLOAT16:
                    value = float(reinterpret_cast<half_float::half const*>(padWeight.values)[0]);
                    isValueSet = true;
                    break;
                default:
                    // we use trt constant layer to do the data type convertion
                    break;
                }
            }
            if (!isValueSet)
            {
                valuePtr = &convertToTensor(inputs.at(2), ctx);
            }
        }
    }

    nvinfer1::ITensor* start{};
    nvinfer1::ITensor* size{};
    if (onnxPadding.empty())
    {
        // the pads is from activation instead of initializer or attributes
        nvinfer1::ITensor* onnxPaddingPtr = &convertToTensor(inputs.at(1), ctx);
        ASSERT((onnxPaddingPtr->getDimensions().nbDims == 1) && "The pads input must be 1D.",
            ErrorCode::kUNSUPPORTED_NODE);
        ASSERT(onnxPaddingPtr->getDimensions().d[0] == nbDims * 2
                && "pads should be a 1D tensor of shape [2 * input_rank]",
            ErrorCode::kUNSUPPORTED_NODE);

        auto pre = ctx->network()
                       ->addSlice(
                           *onnxPaddingPtr, nvinfer1::Dims{1, {0}}, nvinfer1::Dims{1, {nbDims}}, nvinfer1::Dims{1, {1}})
                       ->getOutput(0);
        auto post = ctx->network()
                        ->addSlice(*onnxPaddingPtr, nvinfer1::Dims{1, {nbDims}}, nvinfer1::Dims{1, {nbDims}},
                            nvinfer1::Dims{1, {1}})
                        ->getOutput(0);

        const std::vector<int32_t> zerosVal(nbDims, 0);
        const auto zeros
            = addConstant(ctx, zerosVal, ::ONNX_NAMESPACE::TensorProto::INT32, nvinfer1::Dims{1, {nbDims}})->getOutput(0);
        start = ctx->network()->addElementWise(*zeros, *pre, nvinfer1::ElementWiseOperation::kSUB)->getOutput(0);
        const auto totalPadding
            = ctx->network()->addElementWise(*pre, *post, nvinfer1::ElementWiseOperation::kSUM)->getOutput(0);
        size
            = ctx->network()
                  ->addElementWise(shapeOf(*tensorPtr).tensor(ctx), *totalPadding, nvinfer1::ElementWiseOperation::kSUM)
                  ->getOutput(0);
    }
    else
    {
        // passthrough path for no-op padding
        if (std::all_of(onnxPadding.begin(), onnxPadding.end(), [](int32_t i) { return i == 0; }))
        {
            LOG_VERBOSE("Found no-op pad in node: " + getNodeName(node));
            RETURN_IDENTITY(inputs.at(0));
        }

        // the pads is from initializer or attributes
        nvinfer1::ITensor* totalPadding = nullptr;
        ASSERT(convertOnnxPadding(ctx, nbDims, onnxPadding, start, totalPadding) && "Failed to convert padding!",
            ErrorCode::kUNSUPPORTED_NODE);
        size
            = ctx->network()
                  ->addElementWise(shapeOf(*tensorPtr).tensor(ctx), *totalPadding, nvinfer1::ElementWiseOperation::kSUM)
                  ->getOutput(0);
    }

    // add slice node
    const auto stride = makeDims(nbDims, 1);
    const auto& dummy = stride;
    auto* layer = ctx->network()->addSlice(*tensorPtr, dummy, dummy, stride);
    ASSERT(layer && "Could not create padding layer", ErrorCode::kUNSUPPORTED_NODE);
    layer->setInput(1, *start);
    layer->setInput(2, *size);
    if (mode == "constant")
    {
        layer->setMode(nvinfer1::SliceMode::kFILL);

        if (valuePtr)
        {
            layer->setInput(4, *valuePtr);
        }
        else if (value != 0.F)
        {
            // constant_value must have the same data type as the input tensor
            nvinfer1::ITensor* fillValue = nullptr;
            switch (tensorPtr->getType())
            {
            case nvinfer1::DataType::kFLOAT:
            case nvinfer1::DataType::kHALF:
            case nvinfer1::DataType::kINT8:
                fillValue = addConstant(
                    ctx, std::vector<float>{value}, ::ONNX_NAMESPACE::TensorProto::FLOAT, nvinfer1::Dims{0, {0}})
                                ->getOutput(0);
                break;
            default:
                fillValue = addConstant(ctx, std::vector<int32_t>{static_cast<int32_t>(value)},
                    ::ONNX_NAMESPACE::TensorProto::INT32, nvinfer1::Dims{0, {0}})
                                ->getOutput(0);
                break;
            }
            ASSERT(fillValue && "Could not create layer for constant_value", ErrorCode::kUNSUPPORTED_NODE);
            layer->setInput(4, *fillValue);
        }
    }
    else if (mode == "reflect")
    {
        layer->setMode(nvinfer1::SliceMode::kREFLECT);
    }
    else if (mode == "edge")
    {
        layer->setMode(nvinfer1::SliceMode::kCLAMP);
    }
    else
    {
        return MAKE_ERROR("Unsupported pad mode", ErrorCode::kUNSUPPORTED_NODE);
    }

    ctx->registerLayer(layer, getNodeName(node));
    return {{layer->getOutput(0)}};
}

DEFINE_BUILTIN_OP_IMPORTER(ParametricSoftplus)
{
    OnnxAttrs attrs(node, ctx);
    float alpha = attrs.get<float>("alpha");
    float beta = attrs.get<float>("beta");
    return activationHelper(ctx, node, inputs, nvinfer1::ActivationType::kSOFTPLUS, &alpha, &beta);
}

DEFINE_BUILTIN_OP_IMPORTER(Pow)
{
    return elementwiseHelper(ctx, node, inputs, nvinfer1::ElementWiseOperation::kPOW);
}

DEFINE_BUILTIN_OP_IMPORTER(PRelu)
{
    ASSERT( (inputs.size() == 2) && "The PRelu operator requires exactly 2 inputs.", ErrorCode::kINVALID_NODE);
    nvinfer1::ITensor* input = &convertToTensor(inputs.at(0), ctx);
    nvinfer1::ITensor* slopes = &convertToTensor(inputs.at(1), ctx);
    ASSERT((input->getType() != nvinfer1::DataType::kINT32)
            && "This version of TensorRT does not support INT32 input tensor for the PRelu operator.",
        ErrorCode::kUNSUPPORTED_NODE);
    ASSERT((slopes->getType() != nvinfer1::DataType::kINT32)
            && "This version of TensorRT does not support INT32 slope tensor for the PRelu operator.",
        ErrorCode::kUNSUPPORTED_NODE);
    CHECK(broadcastTensors(ctx, input, slopes));
    auto* layer = ctx->network()->addParametricReLU(*input, *slopes);
    ctx->registerLayer(layer, getNodeName(node));
    RETURN_FIRST_OUTPUT(layer);
}

DEFINE_BUILTIN_OP_IMPORTER(QuantizeLinear)
{
    return QuantDequantLinearHelper(ctx, node, inputs, false /*isDQ*/);
}

NodeImportResult randomUniformHelper(IImporterContext* ctx, const ::ONNX_NAMESPACE::NodeProto& node,
    const ShapeTensor& inputShape, const OnnxAttrs& attrs, const nvinfer1::DataType& inputDType)
{
    auto* fillLayer = addFill(ctx, inputShape, nvinfer1::FillOperation::kRANDOM_UNIFORM);
    ctx->registerLayer(fillLayer, getNodeName(node));

    // Set datatype of output:
    //      RandomUniform: dype is required and defaults to 1
    //      RandomUniformLike: dtype is optional and defaults to the same type as the input
    if (attrs.count("dtype"))
    {
        auto dtype = attrs.get<int>("dtype", 1);
        switch (dtype)
        {
        case ::ONNX_NAMESPACE::TensorProto::FLOAT: fillLayer->setOutputType(0, nvinfer1::DataType::kFLOAT); break;
        case ::ONNX_NAMESPACE::TensorProto::FLOAT16: fillLayer->setOutputType(0, nvinfer1::DataType::kHALF); break;
        default: return MAKE_ERROR("Unsupported data type", ErrorCode::kINVALID_VALUE);
        }
    }
    else
    {
        fillLayer->setOutputType(0, inputDType);
    }

    auto high = attrs.get<float>("high", 1.f);
    auto low = attrs.get<float>("low", 0.f);

    // Set "low" and "high" values of the fillLayer.
    fillLayer->setAlpha(low);
    fillLayer->setBeta(high);

    // TensorRT does not support "seed" field now. The support will be added in future versions.
    if (attrs.count("seed"))
    {
        LOG_WARNING("TensorRT currently ignores the \"seed\" field in RandomUniform op. Random seeds will be used.");
    }

    RETURN_FIRST_OUTPUT(fillLayer);
}

DEFINE_BUILTIN_OP_IMPORTER(RandomUniform)
{
    OnnxAttrs attrs(node, ctx);
    const auto shapeAsIntList = attrs.get<std::vector<int64_t>>("shape");
    const ShapeTensor inputShape{1, std::vector<int64_t>(shapeAsIntList.begin(), shapeAsIntList.end())};

    return randomUniformHelper(ctx, node, inputShape, attrs, nvinfer1::DataType::kFLOAT);
}

DEFINE_BUILTIN_OP_IMPORTER(RandomUniformLike)
{
    ASSERT( (inputs.size() == 1) && "The RandomUniformLike operator requires exactly 1 input.", ErrorCode::kINTERNAL_ERROR);
    ASSERT( (inputs.at(0).is_tensor()) && "The input tensor cannot be an initializer.", nvonnxparser::ErrorCode::kUNSUPPORTED_NODE);
    auto& input = inputs.at(0).tensor();
    const auto inputShape = shapeOf(input);
    const OnnxAttrs attrs(node, ctx);
    const auto dType = input.getType();

    return randomUniformHelper(ctx, node, inputShape, attrs, dType);
}

DEFINE_BUILTIN_OP_IMPORTER(Range)
{
    ASSERT((inputs.at(0).isInt32() || inputs.at(0).isFp32())
            && "This version of TensorRT only supports int32 and float input types for Range!",
        ErrorCode::kUNSUPPORTED_NODE);

    // "start : T
    //     Scalar. First entry for the range of output values.
    //  limit : T
    //     Scalar. Exclusive upper limit for the range of output values.
    //  delta : T
    //     Scalar. Value to step by."
    ShapeTensor const start{ctx, inputs.at(0)};
    ShapeTensor const limit{ctx, inputs.at(1)};
    ShapeTensor const delta{ctx, inputs.at(2)};

    ASSERT((start.isFloat() == limit.isFloat() && start.isFloat() == delta.isFloat())
            && "For range operator types for start, limit, and delta must be identical.",
        ErrorCode::kUNSUPPORTED_NODE);

    // "number_of_elements = max( ceil( (limit - start) / delta ) , 0 )"
    //
    // To implement this in TensorRT using only operations allowed on
    // shape tensors, rewrite as:
    //      "number_of_elements = max(0 - floor((start - limit) / delta), 0)
    //
    ShapeTensor const zero = shapeScalar(0);
    ShapeTensor const fQuotient =  floorDiv(ctx, sub(ctx, start, limit), delta);
    ShapeTensor const quotient = start.isFloat() ? castToInt32(ctx, fQuotient) : fQuotient;
    ShapeTensor const numberOfElements = max(ctx, sub(ctx, zero, quotient), zero);

    nvinfer1::IFillLayer* layer = addFill(ctx, convertTo1D(ctx, numberOfElements), nvinfer1::FillOperation::kLINSPACE);
    ctx->registerLayer(layer, getNodeName(node));

    // TensorRT requires that alpha and beta both be dynamic or both be static.
    if (start.allValuesKnown() && delta.allValuesKnown())
    {
        layer->setAlpha(start[0]);
        layer->setBeta(delta[0]);
        if (!start.isFloat())
        {
            // Set output type to INT32 for ranges that should be INT32, since TRT only accepts
            // double type for setAlpha and setBeta
            layer->setOutputType(0, nvinfer1::DataType::kINT32);
        }
    }
    else
    {
        layer->setInput(1, start.tensor(ctx));
        layer->setInput(2, convertTo1D(ctx, delta).tensor(ctx));
    }

    RETURN_FIRST_OUTPUT(layer);
}

DEFINE_BUILTIN_OP_IMPORTER(Reciprocal)
{
    return unaryHelper(ctx, node, inputs.at(0), nvinfer1::UnaryOperation::kRECIP);
}

DEFINE_BUILTIN_OP_IMPORTER(ReduceL1)
{
    NodeImportResult abs_result = unaryHelper(ctx, node, inputs.at(0), nvinfer1::UnaryOperation::kABS);
    if (abs_result.is_error())
    {
        return abs_result;
    }
    TensorOrWeights abs_input = abs_result.value().at(0);
    return reduceTensor(ctx, node, abs_input, nvinfer1::ReduceOperation::kSUM);
}
DECLARE_BUILTIN_OP_IMPORTER(ReduceSum);
DEFINE_BUILTIN_OP_IMPORTER(ReduceLogSum)
{
    auto sum_result = importReduceSum(ctx, node, inputs);
    if (sum_result.is_error())
    {
        return sum_result;
    }
    TensorOrWeights sum_input = sum_result.value().at(0);
    return unaryHelper(ctx, node, sum_input, nvinfer1::UnaryOperation::kLOG);
}
DEFINE_BUILTIN_OP_IMPORTER(ReduceLogSumExp)
{
    // TODO: Abstract this sequence with a function or macro
    auto exp_result = unaryHelper(ctx, node, inputs.at(0), nvinfer1::UnaryOperation::kEXP);
    if (exp_result.is_error())
    {
        return exp_result;
    }
    auto exp_inputs = exp_result.value();
    return importReduceLogSum(ctx, node, exp_inputs);
}
DECLARE_BUILTIN_OP_IMPORTER(ReduceSumSquare);
DEFINE_BUILTIN_OP_IMPORTER(ReduceL2)
{
    auto sum_sqr_result = importReduceSumSquare(ctx, node, inputs);
    if (sum_sqr_result.is_error())
    {
        return sum_sqr_result;
    }
    TensorOrWeights sum_sqr = sum_sqr_result.value().at(0);
    return unaryHelper(ctx, node, sum_sqr, nvinfer1::UnaryOperation::kSQRT);
}
DEFINE_BUILTIN_OP_IMPORTER(ReduceMax)
{
    return reduceTensor(ctx, node, inputs.at(0), nvinfer1::ReduceOperation::kMAX);
}
DEFINE_BUILTIN_OP_IMPORTER(ReduceMean)
{
    return reduceTensor(ctx, node, inputs.at(0), nvinfer1::ReduceOperation::kAVG);
}
DEFINE_BUILTIN_OP_IMPORTER(ReduceMin)
{
    return reduceTensor(ctx, node, inputs.at(0), nvinfer1::ReduceOperation::kMIN);
}
DEFINE_BUILTIN_OP_IMPORTER(ReduceProd)
{
    return reduceTensor(ctx, node, inputs.at(0), nvinfer1::ReduceOperation::kPROD);
}
DEFINE_BUILTIN_OP_IMPORTER(ReduceSum)
{
    if (ctx->getOpsetVersion() >= 13 && inputs.size() >= 2)
    {
        return reduceTensor(ctx, node, inputs.at(0), nvinfer1::ReduceOperation::kSUM, inputs.at(1));
    }
    else
    {
        return reduceTensor(ctx, node, inputs.at(0), nvinfer1::ReduceOperation::kSUM);
    }
}
DEFINE_BUILTIN_OP_IMPORTER(ReduceSumSquare)
{
    nvinfer1::ITensor& tensor = convertToTensor(inputs.at(0), ctx);
    auto* sqr_layer = ctx->network()->addElementWise(tensor, tensor, nvinfer1::ElementWiseOperation::kPROD);
    ASSERT(sqr_layer && "Failed to add an ElementWise layer.", ErrorCode::kUNSUPPORTED_NODE);
    nvinfer1::ITensor* sqr_tensorPtr = sqr_layer->getOutput(0);
    return reduceTensor(ctx, node, sqr_tensorPtr, nvinfer1::ReduceOperation::kSUM);
}

DEFINE_BUILTIN_OP_IMPORTER(Relu)
{
    return activationHelper(ctx, node, inputs, nvinfer1::ActivationType::kRELU);
}

DEFINE_BUILTIN_OP_IMPORTER(Sign)
{
    return unaryHelper(ctx, node, inputs.at(0), nvinfer1::UnaryOperation::kSIGN);
}

DEFINE_BUILTIN_OP_IMPORTER(Round)
{
    return unaryHelper(ctx, node, inputs.at(0), nvinfer1::UnaryOperation::kROUND);
}

DEFINE_BUILTIN_OP_IMPORTER(Resize)
{
    nvinfer1::ITensor& input = convertToTensor(inputs.at(0), ctx);
    // TRT does not support INT32 nor BOOL input types for this node
    ASSERT( (input.getType() != nvinfer1::DataType::kINT32
                && input.getType() != nvinfer1::DataType::kBOOL)
                && "This version of TensorRT does not support INT32 or BOOL input for the Resize operator.", ErrorCode::kUNSUPPORTED_NODE);
    int inputRank = input.getDimensions().nbDims;
    ASSERT( (inputRank > 0) && "The input tensor cannot be a scalar.", ErrorCode::kUNSUPPORTED_NODE);
    // Add resize layer
    nvinfer1::IResizeLayer* layer = ctx->network()->addResize(input);
    ctx->registerLayer(layer, getNodeName(node));
    OnnxAttrs attrs(node, ctx);

    auto mode = attrs.get<std::string>("mode", "nearest");
    auto resizeMode = mode == "nearest" ? nvinfer1::ResizeMode::kNEAREST : nvinfer1::ResizeMode::kLINEAR;

    std::string transformationMode = "half_pixel";

    layer->setSelectorForSinglePixel(nvinfer1::ResizeSelector::kFORMULA);
    layer->setNearestRounding(nvinfer1::ResizeRoundMode::kHALF_DOWN);
    if (ctx->getOpsetVersion() >= 11)
    {
        // Check for TRT-supported resize attributes
        transformationMode = attrs.get<std::string>("coordinate_transformation_mode", "half_pixel");

        auto nearest_mode = attrs.get<std::string>("nearest_mode", "round_prefer_floor");

        ASSERT((transformationMode != "tf_half_pixel_for_nn" || nearest_mode == "round_prefer_floor")
                && "This version of TensorRT only support round_prefer_floor nearest mode in tf_half_pixel_for_nn!",
            ErrorCode::kUNSUPPORTED_NODE);

        ASSERT(mode != "cubic" && "This version of TensorRT does not support cubic interpolation!",
            ErrorCode::kUNSUPPORTED_NODE);
        // The existence of a fourth input means a shape was passed as the resize parameter
        // For ONNX resize with the "sizes", TensorRT's resize maps to ONNX's in the following ways:
        // Nearest&Linear:
        //     align_corners        -> ResizeCoordinateTransformation::kALIGN_CORNERS  ResizeSelector::kFORMULA
        //     ResizeRoundMode::kFLOOR half_pixel           -> ResizeCoordinateTransformation::kHALF_PIXEL
        //     ResizeSelector::kFORMULA  ResizeRoundMode::kFLOOR asymmetric           ->
        //     ResizeCoordinateTransformation::kASYMMETRIC     ResizeSelector::kFORMULA  ResizeRoundMode::kFLOOR
        //     pytorch_half_pixel   -> ResizeCoordinateTransformation::kHALF_PIXEL     ResizeSelector::kUPPER
        //     ResizeRoundMode::kFLOOR tf_half_pixel_for_nn -> ResizeCoordinateTransformation::kHALF_PIXEL
        //     ResizeSelector::kFORMULA  ResizeRoundMode::kFLOOR

        if (transformationMode == "align_corners")
        {
            layer->setCoordinateTransformation(nvinfer1::ResizeCoordinateTransformation::kALIGN_CORNERS);
        }
        else if (transformationMode == "tf_half_pixel_for_nn")
        {
            layer->setNearestRounding(nvinfer1::ResizeRoundMode::kCEIL);
            layer->setCoordinateTransformation(nvinfer1::ResizeCoordinateTransformation::kHALF_PIXEL);
        }
        else if (transformationMode == "pytorch_half_pixel")
        {
            layer->setSelectorForSinglePixel(nvinfer1::ResizeSelector::kUPPER);
            layer->setCoordinateTransformation(nvinfer1::ResizeCoordinateTransformation::kHALF_PIXEL);
        }
        else if (transformationMode == "half_pixel")
        {
            layer->setCoordinateTransformation(nvinfer1::ResizeCoordinateTransformation::kHALF_PIXEL);
        }
        else if (transformationMode == "asymmetric")
        {
            layer->setCoordinateTransformation(nvinfer1::ResizeCoordinateTransformation::kASYMMETRIC);
        }
        else
        {
            ASSERT(
                !"TensorRT only supports half_pixel, pytorch_half_pixel, tf_half_pixel_for_nn, asymmetric and "
                "align_corners transformation modes!",
                ErrorCode::kUNSUPPORTED_NODE);
        }

        if (transformationMode != "tf_half_pixel_for_nn")
        {
            if (nearest_mode == "floor")
            {
                layer->setNearestRounding(nvinfer1::ResizeRoundMode::kFLOOR);
            }
            else if (nearest_mode == "ceil")
            {
                layer->setNearestRounding(nvinfer1::ResizeRoundMode::kCEIL);
            }
            else if (nearest_mode == "round_prefer_floor")
            {
                layer->setNearestRounding(nvinfer1::ResizeRoundMode::kHALF_DOWN);
            }
            else if (nearest_mode == "round_prefer_ceil")
            {
                layer->setNearestRounding(nvinfer1::ResizeRoundMode::kHALF_UP);
            }
        }

        if (inputs.size() == 4 && !inputs.at(3).isNullTensor())
        {
            auto* resizeShape = &convertToTensor(inputs.at(3), ctx);
            layer->setInput(1, *resizeShape);
            layer->setResizeMode(resizeMode);
            RETURN_FIRST_OUTPUT(layer);
        }
    }
    // For opset 10 resize, the only supported mode is asymmetric resize with scales. Nearest resizes use floor rounding.
    else
    {
        transformationMode = "asymmetric";
        layer->setCoordinateTransformation(nvinfer1::ResizeCoordinateTransformation::kASYMMETRIC);
        if (mode == "nearest")
        {
            layer->setNearestRounding(nvinfer1::ResizeRoundMode::kFLOOR);
        }
    }

    // Resizes that use scale factors have the same import logic between opsets
    auto scales = ctx->getOpsetVersion() >= 11 ? inputs.at(2) : inputs.at(1);

    if (scales.is_weights())
    {
        // TRT-15340: Remove this and use else path when safety support nbDims == 1.
        ShapedWeights scales_weights = scales.weights();
        ASSERT((scales_weights.shape.nbDims == 1) && "The scales input must be 1D.", ErrorCode::kUNSUPPORTED_NODE);
        int32_t scaleSize = scales_weights.shape.d[0];
        ASSERT((scaleSize == inputRank) && "The shape of input scales must align with the input rank.",
            ErrorCode::kINVALID_NODE);
        float const* scaleValues = static_cast<float const*>(scales_weights.values);
        if (resizeMode == nvinfer1::ResizeMode::kLINEAR)
        {
            ASSERT(canUseLinearResize(scaleSize, scaleValues)
                    && "This version of TensorRT only supports linear resizing on the outermost 3 dimensions.",
                ErrorCode::kUNSUPPORTED_NODE);
        }
        layer->setScales(scaleValues, inputRank);
    }
    else
    {
        nvinfer1::ITensor* resizeShape = resizeShapeTensor(ctx, input, scales);
        layer->setInput(1, *resizeShape);
    }

    layer->setResizeMode(resizeMode);

    LOG_VERBOSE("Running resize layer with: \n"
        << "Transformation mode: " << transformationMode << "\n"
        << "Resize mode: " << mode << "\n");

    RETURN_FIRST_OUTPUT(layer);
}

DEFINE_BUILTIN_OP_IMPORTER(Reshape)
{
    // "data : T
    // An input tensor"
    nvinfer1::ITensor& data = convertToTensor(inputs.at(0), ctx);
    int allowZero = 0;
    if (ctx->getOpsetVersion() >= 14)
    {
        OnnxAttrs attrs{node, ctx};
        allowZero = attrs.get<int32_t>("allowzero", 0);
    }

    ShapeTensor shape;
    if (ctx->getOpsetVersion() >= 5)
    {
        // "shape : tensor(int64)
        // Specified shape for output."
        shape = ShapeTensor{ctx, inputs.at(1)};
    }
    else
    {
        // "Reshape-1
        // ...
        // shape : list of ints
        // New shape"
        OnnxAttrs attrs{node, ctx};
        const auto shapeAsIntList = attrs.get<std::vector<int>>("shape");
        shape = ShapeTensor(1, std::vector<int64_t>(shapeAsIntList.begin(), shapeAsIntList.end()));
    }

    // "A dimension could also be 0, in which case the actual dimension
    // value is unchanged (i.e. taken from the input tensor)."
    nvinfer1::IShuffleLayer* layer = addShuffle(ctx, data, shape, /*zeroIsPlaceholder=*/!allowZero);
    ctx->registerLayer(layer, getNodeName(node));
    RETURN_FIRST_OUTPUT(layer);
}

DEFINE_BUILTIN_OP_IMPORTER(ReverseSequence)
{
    OnnxAttrs attrs{node, ctx};
    const int batch_axis = attrs.get<int>("batch_axis", 1);

    nvinfer1::ITensor* input = &convertToTensor(inputs.at(0), ctx);
    const auto dims = input->getDimensions();
    const int32_t rank = dims.nbDims;
    // Sequence tensor: indices tensor of rank = 1 and shape = [batchsize]
    nvinfer1::ITensor* sequences = &convertToTensor(inputs.at(1), ctx);
    std::vector<nvinfer1::ITensor*> tensors;
    // Determine length of batch axis
    const int32_t size = isDynamic(sequences->getDimensions()) ? dims.d[batch_axis] : sequences->getDimensions().d[0];
    ASSERT(size != -1 && "This version of TensorRT does not support dynamic ReverseSequence lengths!",
        ErrorCode::kUNSUPPORTED_NODE);

    for (int i = 0; i < size; i++)
    {

        /*  Slice across each element in batch_axis

        For batch_axis = 1
            Starts =  {0, i, 0, 0...}
            Sizes =   {D0, 1, D2, D3...}
            Strides = {1, 1, 1, ...}

        For batch_axis = 0
            Starts =  {i, 0, 0, 0...}
            Sizes =   {1, D1, D2, D3...}
            Strides = {1, 1, 1, ...}
        */

        ShapeTensor starts = batch_axis == 0 ? concat(ctx, shapeVector(i), shapeVector(0))
                                             : concat(ctx, shapeVector(0), shapeVector(i));
        ShapeTensor sizes = batch_axis == 0
            ? concat(ctx, shapeVector(1), ShapeTensor(*getAxisLength(ctx, input, 1, {1, {1}})))
            : concat(ctx, ShapeTensor(*getAxisLength(ctx, input, 0, {1, {1}})), shapeVector(1));
        ShapeTensor strides = fillShapeVector(ctx, 1, shapeVector(rank));

        for (int j = 2; j < rank; j++)
        {
            starts = concat(ctx, starts, shapeVector(0));
            sizes = concat(ctx, sizes, ShapeTensor(*getAxisLength(ctx, input, j, {1, {1}})));
        }

        auto s1 = addSlice(ctx, *input, starts, sizes, strides);
        nvinfer1::ITensor* data = s1->getOutput(0);
        data = squeezeTensor(ctx, node, *data, {batch_axis});
        // Get sequence length for the current slice
        auto seqIndex = ctx->network()->addSlice(*sequences, {1, {i}}, {1, {1}}, {1, {1}})->getOutput(0);

        // First slice = slices data[seqIndex - 1 : 0 : -1] on axis 0
        /*
            Starts =  {seqIndex - 1, 0, 0 ...}
            Sizes =   {seqIndex, D1, D2, ...}
            Strides = {-1, 1, 1, ...}
        */

        int sliceRank = data->getDimensions().nbDims;
        starts = sub(ctx, ShapeTensor(*seqIndex), shapeVector(1));
        ShapeTensor startsFill = fillShapeVector(ctx, 0, shapeVector(sliceRank - 1));
        starts = concat(ctx, starts, startsFill);

        sizes = ShapeTensor(*seqIndex);
        for (int j = 1; j < sliceRank; j++)
        {
            sizes = concat(ctx, sizes, ShapeTensor(*getAxisLength(ctx, data, j, {1, {1}})));
        }

        strides = shapeVector(-1);
        ShapeTensor stridesFill = fillShapeVector(ctx, 1, shapeVector(sliceRank - 1));
        strides = concat(ctx, strides, stridesFill);

        auto firstSlice = addSlice(ctx, *data, starts, sizes, strides);
        auto slice1 = firstSlice->getOutput(0);

        // Second slice = slices data[seqIndex:end:1] on axis 0

        /*
            Starts =  {seqIndex, 0, 0 ... 0}
            Sizes =   {D0 - seqIndex, D1, D2 ...}
            Strides = {1, 1, 1, 1 ...}
        */

        starts = ShapeTensor(*seqIndex);
        startsFill = fillShapeVector(ctx, 0, shapeVector(sliceRank - 1));
        starts = concat(ctx, starts, startsFill);

        sizes = sub(ctx, ShapeTensor(*getAxisLength(ctx, data, 0, {1, {1}})), ShapeTensor(*seqIndex));
        for (int j = 1; j < sliceRank; j++)
        {
            sizes = concat(ctx, sizes, ShapeTensor(*getAxisLength(ctx, data, j, {1, {1}})));
        }

        strides = fillShapeVector(ctx, 1, shapeVector(sliceRank));

        auto secondSlice = addSlice(ctx, *data, starts, sizes, strides);
        auto slice2 = secondSlice->getOutput(0);

        // Concat the two slices together
        std::vector<nvinfer1::ITensor*> slices{slice1, slice2};
        auto fullSliceLayer = ctx->network()->addConcatenation(slices.data(), slices.size());
        tensors.emplace_back(unsqueezeTensor(ctx, node, *fullSliceLayer->getOutput(0), {batch_axis}));
    }

    auto concatLayer = ctx->network()->addConcatenation(tensors.data(), tensors.size());
    concatLayer->setAxis(batch_axis);
    RETURN_FIRST_OUTPUT(concatLayer);
}

DEFINE_BUILTIN_OP_IMPORTER(RNN)
{
    OnnxAttrs attrs{node, ctx};

    const std::string direction = attrs.get<std::string>("direction", "forward");
    const int numDirections = (direction == "bidirectional") ? 2 : 1;
    const int hiddenSize = attrs.get<int>("hidden_size");

    const float clip = attrs.get("clip", -1.f); // Clipping cannot be negative, so -1.0 is a good sentinel value.

    // The input is in SBE format
    nvinfer1::ITensor* input = &convertToTensor(inputs.at(0), ctx);
    nvinfer1::ITensor* weights = &convertToTensor(inputs.at(1), ctx);
    nvinfer1::ITensor* recurrenceWeights = &convertToTensor(inputs.at(2), ctx);

    constexpr int NUM_ACTIVATIONS = 1;
    std::vector<nvinfer1::ActivationType> defaultActs{nvinfer1::ActivationType::kTANH};
    if (numDirections == 2)
    {
        defaultActs.insert(defaultActs.end(), {nvinfer1::ActivationType::kTANH});
    }
    std::vector<nvinfer1::ActivationType> activations
        = attrs.get<std::vector<nvinfer1::ActivationType>>("activations", defaultActs);

    std::vector<float> activationAlphas = attrs.get<std::vector<float>>("activation_alpha", std::vector<float>{});
    std::transform(activations.begin() + activationAlphas.size(), activations.end(),
        std::back_inserter(activationAlphas), &getActivationDefaultAlpha);

    std::vector<float> activationBetas = attrs.get<std::vector<float>>("activation_beta", std::vector<float>{});
    std::transform(activations.begin() + activationBetas.size(), activations.end(), std::back_inserter(activationBetas),
        &getActivationDefaultBeta);

    // TODO: Support cases where in bidirectional RNNs, activations of reverse iteration do not match forward pass.
    // TODO: This will require splitting the input tensor in the loop when applying activations.
    if (numDirections == 2)
    {
        ASSERT(std::equal(activations.begin(), activations.begin() + NUM_ACTIVATIONS, activations.begin() + NUM_ACTIVATIONS)
            && "The parser does not currently support cases where activations for the reverse pass of the RNN do not match the forward pass.", ErrorCode::kUNSUPPORTED_NODE);
        ASSERT(std::equal(activationAlphas.begin(), activationAlphas.begin() + NUM_ACTIVATIONS, activationAlphas.begin() + NUM_ACTIVATIONS)
            && "The parser does not currently support cases where activations for the reverse pass of the RNN do not match the forward pass.", ErrorCode::kUNSUPPORTED_NODE);
        ASSERT(std::equal(activationBetas.begin(), activationBetas.begin() + NUM_ACTIVATIONS, activationBetas.begin() + NUM_ACTIVATIONS)
            && "The parser does not currently support cases where activations for the reverse pass of the RNN do not match the forward pass.", ErrorCode::kUNSUPPORTED_NODE);
    }

    // Roll Rb into Wb (and RBb into WBb). Bias is in the form  [Wb[iofc], Rb[iofc], WBb[iofc], RBb[iofc]].
    // So reshape such that we can perform a reduction to add Wb and Rb.
    nvinfer1::ITensor* combinedBias{nullptr};
    if (inputs.size() > 3 && inputs.at(3))
    {
        nvinfer1::ITensor* bias = &convertToTensor(inputs.at(3), ctx);
        LOG_VERBOSE("Bias shape is: " << bias->getDimensions());
        // Reshape to [[Wb[iofc], Rb[iofc]], [WBb[iofc], RBb[iofc]]]
        nvinfer1::IShuffleLayer* reshapeBias = ctx->network()->addShuffle(*bias);
        reshapeBias->setReshapeDimensions(nvinfer1::Dims3{numDirections, 2, hiddenSize});
        reshapeBias->setZeroIsPlaceholder(false);
        LOG_VERBOSE("Reshaping bias to: " << reshapeBias->getOutput(0)->getDimensions());
        combinedBias = ctx->network()
                           ->addReduce(*reshapeBias->getOutput(0), nvinfer1::ReduceOperation::kSUM, /*axis=*/0b010,
                               /*keepDimensions=*/true)
                           ->getOutput(0);
        LOG_VERBOSE("After reduction, bias shape is: " << combinedBias->getDimensions());
    }

    // Get a shape tensor containing: (numDirections, batchSize, hiddenSize)
    const auto initialStateShape = [&ctx, &numDirections, &hiddenSize, &input]() -> nvinfer1::ITensor* {
        // Get batchSize from input shape
        nvinfer1::ITensor* numDirectionsTensor
            = addConstantScalar(ctx, numDirections, ::ONNX_NAMESPACE::TensorProto_DataType_INT32, nvinfer1::Dims{1, 1})
                  ->getOutput(0);
        LOG_VERBOSE("numDirectionsTensor shape: " << numDirectionsTensor->getDimensions());
        nvinfer1::ITensor* hiddenSizeTensor
            = addConstantScalar(ctx, hiddenSize, ::ONNX_NAMESPACE::TensorProto_DataType_INT32, nvinfer1::Dims{1, 1})
                  ->getOutput(0);
        LOG_VERBOSE("hiddenSizeTensor shape: " << hiddenSizeTensor->getDimensions());
        nvinfer1::ITensor* batchSizeTensor = getAxisLength(ctx, input, 1, nvinfer1::Dims{1, 1});
        LOG_VERBOSE("batchSizeTensor shape: " << batchSizeTensor->getDimensions());

        std::array<nvinfer1::ITensor*, 3> tensors{{numDirectionsTensor, batchSizeTensor, hiddenSizeTensor}};
        nvinfer1::IConcatenationLayer* concatenatedShape = ctx->network()->addConcatenation(tensors.data(), 3);
        return concatenatedShape->getOutput(0);
    };

    const auto getInitialInputValue = [&ctx, &initialStateShape, &inputs, &node](size_t inputIdx) -> nvinfer1::ITensor* {
        if (inputs.size() > inputIdx && inputs.at(inputIdx))
        {
            return &convertToTensor(inputs.at(inputIdx), ctx);
        }
        return constantOfShape(ctx, node,
            addConstantScalar(ctx, 0.f, ::ONNX_NAMESPACE::TensorProto_DataType_FLOAT, nvinfer1::Dims{1, 1})
                ->getOutput(0),
            initialStateShape());
    };

    nvinfer1::ITensor* initialHidden = getInitialInputValue(5);
    LOG_VERBOSE("Initial hidden state shape: " << initialHidden->getDimensions());

    LOG_VERBOSE("Entering Loop");
    // Scan over the S dimension of the input
    auto loop = ctx->network()->addLoop();
    nvinfer1::ITensor* tripLimit = getAxisLength(ctx, input, 0);
    loop->addTripLimit(*tripLimit, nvinfer1::TripLimit::kCOUNT);

    // Add X(t)
    nvinfer1::ITensor* iterationInput = addRNNInput(ctx, node, loop, inputs, direction);
    ASSERT(iterationInput && "Failed to add RNN input.", ErrorCode::kINVALID_NODE);

    // H(t-1)
    nvinfer1::IRecurrenceLayer* hiddenState = loop->addRecurrence(*initialHidden);
    ctx->registerLayer(hiddenState, getNodeName(node));
    LOG_VERBOSE("Hidden state shape: " << hiddenState->getOutput(0)->getDimensions());

    // Compute intermediate(t) = (X(t) * W^T + H(t-1) * R^T + (Wb + Rb)).
    nvinfer1::ITensor* xtWT = ctx->network()
                                  ->addMatrixMultiply(*iterationInput, nvinfer1::MatrixOperation::kNONE, *weights,
                                      nvinfer1::MatrixOperation::kTRANSPOSE)
                                  ->getOutput(0);
    LOG_VERBOSE("X(t) * W^T -> " << xtWT->getDimensions());

    nvinfer1::ITensor* ht1RT = ctx->network()
                                   ->addMatrixMultiply(*hiddenState->getOutput(0), nvinfer1::MatrixOperation::kNONE,
                                       *recurrenceWeights, nvinfer1::MatrixOperation::kTRANSPOSE)
                                   ->getOutput(0);
    LOG_VERBOSE("H(t-1) * R^T -> " << ht1RT->getDimensions());

    nvinfer1::ITensor* intermediatet
        = ctx->network()->addElementWise(*xtWT, *ht1RT, nvinfer1::ElementWiseOperation::kSUM)->getOutput(0);
    if (combinedBias)
    {
        intermediatet = ctx->network()
                            ->addElementWise(*intermediatet, *combinedBias, nvinfer1::ElementWiseOperation::kSUM)
                            ->getOutput(0);
    }

    // H(t) = f(intermediate(t))
    nvinfer1::IActivationLayer* hAct
        = ctx->network()->addActivation(*addClip(ctx, intermediatet, clip), activations.at(0));
    hAct->setAlpha(activationAlphas.at(0));
    hAct->setBeta(activationBetas.at(0));
    nvinfer1::ITensor* Ht = hAct->getOutput(0);

    // singlePassShape = (1, batchSize, hiddenSize)
    nvinfer1::ITensor* singlePassShape
        = ctx->network()
              ->addElementWise(*initialStateShape(),
                  *addConstant(ctx, std::vector<int>{numDirections, 1, 1}, ::ONNX_NAMESPACE::TensorProto_DataType_INT32,
                       nvinfer1::Dims{1, 3})
                       ->getOutput(0),
                  nvinfer1::ElementWiseOperation::kDIV)
              ->getOutput(0);

    if (inputs.size() > 4 && inputs.at(4))
    {
        nvinfer1::ITensor* seqLens = &convertToTensor(inputs.at(4), ctx);
        auto maxLen = getAxisLength(ctx, input, 0);
        Ht = numDirections == 2 ? maskBidirRNNHidden(ctx, node, loop, seqLens, maxLen, hiddenState->getOutput(0), Ht, singlePassShape) : maskRNNHidden(ctx, node, loop, seqLens, hiddenState->getOutput(0), Ht, maxLen, direction == "reverse");
    }

    hiddenState->setInput(1, *Ht);
    LOG_VERBOSE("H(t) -> " << Ht->getDimensions());

    std::vector<TensorOrWeights> outputs{};
    // Y = concatenation of all H(t) for each element of the sequence
    outputs.emplace_back(concatenateRNNOutputs(ctx, node, loop, singlePassShape, getAxisLength(ctx, input, 0), Ht, numDirections, inputs, direction == "reverse"));
    // Yh = last value of H(t)
    outputs.emplace_back(loop->addLoopOutput(*hiddenState->getOutput(0), nvinfer1::LoopOutput::kLAST_VALUE)->getOutput(0));

    return {{outputs}};
}

DEFINE_BUILTIN_OP_IMPORTER(ScaledTanh)
{
    OnnxAttrs attrs(node, ctx);
    float alpha = attrs.get<float>("alpha");
    float beta = attrs.get<float>("beta");
    return activationHelper(ctx, node, inputs, nvinfer1::ActivationType::kSCALED_TANH, &alpha, &beta);
}

DEFINE_BUILTIN_OP_IMPORTER(Scan)
{
    OnnxAttrs attrs(node, ctx);

    // In opset 8, the scan node is defined differently than in later opsets.
    //     1. It has an optonal input `sequence_lens`
    //     2. The scan input/output axis are always set to 1
    const int opset8Offset = ctx->getOpsetVersion() == 8 ? 1 : 0;
    if (opset8Offset == 1)
    {
        ASSERT(inputs.at(0).isNullTensor() && "TensorRT doesn't support sequence_lens input for this node!",
            ErrorCode::kUNSUPPORTED_NODE);
    }
    const int nbInputs = node.input().size() - opset8Offset;
    const int nbScanInputs = attrs.get<int>("num_scan_inputs");
    // The number of state variables on the input and output is the same.
    const int nbStateVars = nbInputs - nbScanInputs;
    const int nbScanOutputs = node.output().size() - nbStateVars;

    // Populate scan input axis
    std::vector<int> defaultScanInputArgs(nbScanInputs);
    std::fill(defaultScanInputArgs.begin(), defaultScanInputArgs.end(), opset8Offset);
    std::vector<int> scanInputAxes(attrs.get("scan_input_axes", defaultScanInputArgs));

    // Populate scan input directions
    std::vector<int> defaultInputScanDirection(nbScanInputs);
    std::fill(defaultInputScanDirection.begin(), defaultInputScanDirection.end(), 0);
    const std::vector<int> scanInputDirections(attrs.get("scan_input_directions", defaultInputScanDirection));

    // Populate scan output axis
    std::vector<int> defaultScanOutputArgs(nbScanOutputs);
    std::fill(defaultScanOutputArgs.begin(), defaultScanOutputArgs.end(), opset8Offset);
    std::vector<int> scanOutputAxes(attrs.get("scan_output_axes", defaultScanOutputArgs));

    // Populate scan ouput directions
    std::vector<int> defaultOutputScanDirection(nbScanOutputs);
    std::fill(defaultOutputScanDirection.begin(), defaultOutputScanDirection.end(), 0);
    const std::vector<int> scanOutputDirections(attrs.get("scan_output_directions", defaultOutputScanDirection));

    const ::ONNX_NAMESPACE::GraphProto& body = attrs.get<const ::ONNX_NAMESPACE::GraphProto&>("body");

    // Support possible negative axis for input and output axes:
    for (auto& axis : scanInputAxes)
    {
        CHECK(convertAxis(axis, nvinfer1::Dims::MAX_DIMS));
    }

    for (auto& axis : scanOutputAxes)
    {
        CHECK(convertAxis(axis, nvinfer1::Dims::MAX_DIMS));
    }

    auto loop = ctx->network()->addLoop();
    // When multiple scan inputs are present, scan behaves like zip, so it is sufficient
    // to use only one scan input to determine trip limit.
    nvinfer1::ITensor* tripLimit = getAxisLength(ctx, &convertToTensor(inputs.back(), ctx), scanInputAxes.back());
    loop->addTripLimit(*tripLimit, nvinfer1::TripLimit::kCOUNT);

    // Establish scope for names local to the subgraph.
    NameScope nameScope(*ctx);

    // Add initial state inputs using recurrent layers, and scan inputs using iterators.
    std::vector<nvinfer1::IRecurrenceLayer*> stateVars{};
    for (int i = 0; i < nbStateVars; ++i)
    {
        stateVars.emplace_back(loop->addRecurrence(convertToTensor(inputs.at(i + opset8Offset), ctx)));
        ctx->registerTensor(TensorOrWeights{stateVars.back()->getOutput(0)}, body.input(i).name());
    }
    ctx->registerLayer(stateVars.at(0), getNodeName(node));
    for (int i = 0; i < nbScanInputs; ++i)
    {
        const int index = nbStateVars + i; // Scan Inputs are after the state variables.
        nvinfer1::IIteratorLayer* scanInput = loop->addIterator(convertToTensor(inputs.at(index+opset8Offset), ctx));
        scanInput->setAxis(scanInputAxes.at(i));
        scanInput->setReverse(scanInputDirections.at(i) == 1);
        ctx->registerTensor(TensorOrWeights{scanInput->getOutput(0)}, body.input(index).name());
    }

    // Loop Body. This is handled by dispatching to other op converters.
    CHECK(onnx2trt::parseGraph(ctx, body));

    // Set up recurrence outputs (first N body graph outputs).
    std::vector<TensorOrWeights> nodeOutputs{};
    for (int i = 0; i < nbStateVars; ++i)
    {
        const auto& bodyOutputName = body.output(i).name();
        auto& stateOutput = convertToTensor(ctx->tensors().at(bodyOutputName), ctx);
        LOG_VERBOSE("For state variable output: " << bodyOutputName
                                                  << ", found matching tensor: " << stateOutput.getName()
                                                  << ", with shape: " << stateOutput.getDimensions());
        stateVars.at(i)->setInput(1, stateOutput);
        // Each state variable is also a loop output
        nodeOutputs.emplace_back(
            loop->addLoopOutput(*stateVars.at(i)->getOutput(0), nvinfer1::LoopOutput::kLAST_VALUE)->getOutput(0));
    }
    // Finally, set up scan outputs.
    for (int i = 0; i < nbScanOutputs; ++i)
    {
        const int index = nbStateVars + i;
        const auto& bodyOutputName = body.output(index).name();
        auto& scanOutput = convertToTensor(ctx->tensors().at(bodyOutputName), ctx);
        // For scanOutputDirections, 0 indicates appending, and 1, prepending.
        const auto scanDirection
            = (scanOutputDirections.at(i) == 0) ? nvinfer1::LoopOutput::kCONCATENATE : nvinfer1::LoopOutput::kREVERSE;
        const auto scanAxis = scanOutputAxes.at(i);
        LOG_VERBOSE("For scan output: " << bodyOutputName << ", found matching tensor: " << scanOutput.getName()
                                        << ", with shape: " << scanOutput.getDimensions() << ". Using scan direction: "
                                        << static_cast<int>(scanDirection) << ", and scan axis: " << scanAxis);
        nvinfer1::ILoopOutputLayer* trtScanOut = loop->addLoopOutput(scanOutput, scanDirection, scanAxis);
        trtScanOut->setInput(1, *tripLimit);
        nodeOutputs.emplace_back(trtScanOut->getOutput(0));
    }

    return {nodeOutputs};
}

DEFINE_BUILTIN_OP_IMPORTER(ScatterND)
{
    return addScatterLayer(ctx, node, inputs, nvinfer1::ScatterMode::kND);
}

DEFINE_BUILTIN_OP_IMPORTER(ScatterElements)
{
    OnnxAttrs attrs(node, ctx);
    int32_t axis = attrs.get<int>("axis", 0);
    int32_t nbDims = inputs.at(0).shape().nbDims;
    CHECK(convertAxis(axis, nbDims));
    return addScatterLayer(ctx, node, inputs, nvinfer1::ScatterMode::kELEMENT, axis);
}

DEFINE_BUILTIN_OP_IMPORTER(Scatter)
{
    // Scatter was deprecated in Opset 11 and replaced by ScatterElements
    if (ctx->getOpsetVersion() >= 11)
    {
        LOG_WARNING("Scatter was deprecated in Opset 11. Node: \"" << getNodeName(node) << "\" will be converted to ScatterElements.");
    }

    return importScatterElements(ctx, node, inputs);
}

DEFINE_BUILTIN_OP_IMPORTER(Selu)
{
    OnnxAttrs attrs(node, ctx);
    float alpha = attrs.get("alpha", 1.6732f);
    float beta = attrs.get("gamma", 1.0507f);
    return activationHelper(ctx, node, inputs, nvinfer1::ActivationType::kSELU, &alpha, &beta);
}

DEFINE_BUILTIN_OP_IMPORTER(Shape)
{
    nvinfer1::ITensor& input = convertToTensor(inputs.at(0), ctx);
    auto* layer = ctx->network()->addShape(input);
    ctx->registerLayer(layer, getNodeName(node));
    RETURN_FIRST_OUTPUT(layer);
}

DEFINE_BUILTIN_OP_IMPORTER(Sigmoid)
{
    return activationHelper(ctx, node, inputs, nvinfer1::ActivationType::kSIGMOID);
}

DEFINE_BUILTIN_OP_IMPORTER(Sin)
{
    return unaryHelper(ctx, node, inputs.at(0), nvinfer1::UnaryOperation::kSIN);
}

DEFINE_BUILTIN_OP_IMPORTER(Sinh)
{
    return unaryHelper(ctx, node, inputs.at(0), nvinfer1::UnaryOperation::kSINH);
}

DEFINE_BUILTIN_OP_IMPORTER(Size)
{
    // "data : T
    // An input tensor."
    const auto shape = shapeOf(inputs.at(0));

    // "outputs a int64 scalar that equals to the total number of elements of the input tensor."
    const ShapeTensor size = product(ctx, shape, 0, shape.size(), /*rank=*/0);

    return {{&size.tensor(ctx)}};
}

DEFINE_BUILTIN_OP_IMPORTER(Slice)
{
    const int nbInputs = node.input().size();
    // "...it uses this information to slice the input data tensor."
    nvinfer1::ITensor& data = convertToTensor(inputs.at(0), ctx);
    const auto dims = shapeOf(data);

    // "Slices uses starts, ends, axes and steps inputs to specify the start and
    // end dimension and step for each axis in the list of axes..."
    ShapeTensor starts;
    ShapeTensor ends;
    ShapeTensor axes;
    ShapeTensor steps;

    // If opset version >= 10 slice parameters are weights instead of attributes.
    if (ctx->getOpsetVersion() >= 10)
    {
        ASSERT( (nbInputs >= 3 && nbInputs <= 5) && "Post-opset 10 Slice operator requires 3 - 5 inputs.", ErrorCode::kUNSUPPORTED_NODE);
        starts = ShapeTensor{ctx, inputs.at(1)};
        ends = ShapeTensor{ctx, inputs.at(2)};
        // "If axes are omitted, they are set to [0, ..., ndim-1]."
        axes = nbInputs > 3 ? ShapeTensor(ctx, inputs.at(3)) : iotaShapeVector(dims.size());
        // Doesn't support dynamic axes currently.
        ASSERT( (axes.allValuesKnown()) && "This version of TensorRT does not support dynamic axes.", ErrorCode::kUNSUPPORTED_NODE);
        ASSERT( (starts.size() == axes.size()) && "The shape of input starts misaligns with the shape of input axes.", ErrorCode::kUNSUPPORTED_NODE);
        ASSERT(ends.size() == axes.size() && "The shape of input ends misaligns with the shape of input axes.", ErrorCode::kUNSUPPORTED_NODE);
        // "If steps are omitted, they are set to [1, ..., 1] of length len(starts)."
        steps = inputs.size() > 4 ? ShapeTensor(ctx, inputs.at(4)) : similar(ctx, starts, 1);
    }
    else
    {
        OnnxAttrs attrs(node, ctx);
        starts = ShapeTensor(1, attrs.get<std::vector<int64_t>>("starts"));
        ends = ShapeTensor(1, attrs.get<std::vector<int64_t>>("ends"));
        // "It's optional. If not present, will be treated as [0, 1, ..., len(starts) - 1]."
        axes = attrs.count("axes") ? ShapeTensor(1, attrs.get<std::vector<int64_t>>("axes"))
                                   : iotaShapeVector(starts.size());
        steps = similar(ctx, starts, 1);
    }

    // Decode axes.
    // Also inspect whether axes form an "iota" sequence 0, 1, 2, ....
    bool isIota = true;
    int j = 0;
    std::vector<int64_t> newAxes;
    newAxes.reserve(axes.size());

    for (int64_t axis : axes)
    {
        // "Accepted range is [-r, r-1] where r = rank(data)."
        const int r = dims.size();
        ASSERT( (-r <= axis && axis < r) && "The range of axis must be in [-r, r-1], where r is the rank of input data.", ErrorCode::kINVALID_VALUE);
        // "Negative value means counting dimensions from the back."
        if (axis < 0)
        {
            axis += r;
        }
        newAxes.push_back(axis);
        isIota &= axis == j;
        ++j;
    }
    axes = ShapeTensor(1, std::move(newAxes));

    // Check for duplicate axes.
    ASSERT( (std::unordered_set<int64_t>(axes.begin(), axes.end()).size() == static_cast<size_t>(axes.size()))
            && "No duplicated axes are allowed.",
        ErrorCode::kINVALID_NODE);

    if (axes.size() < dims.size() || !isIota)
    {
        // Axes specify a subset of the dimensions, or out of order.
        // Convert starts/ends/steps to complete in-order form.
        const ShapeTensor subscripts{axesToInterlaceSubscripts(axes, dims.size())};
        starts = interlace(ctx, similar(ctx, dims, 0), starts, subscripts);
        ends = interlace(ctx, dims, ends, subscripts);
        steps = interlace(ctx, similar(ctx, dims, 1), steps, subscripts);
    }

    // ONNX has a bunch of rules for converting out of bounds starts/ends
    // indices into the actual indices to use.
    decodeOnnxStartsAndEnds(ctx, dims, steps, starts, ends);

    // TensorRT uses sizes of the output dimensions instead of ends.
    ShapeTensor sizes = computeSliceSizes(ctx, starts, ends, steps, dims);

    // Negative sizes signifies an empty slice, so clamp sizes to 0
    const ShapeTensor zeros = similar(ctx, dims, 0);
    sizes = max(ctx, zeros, sizes);

    nvinfer1::ISliceLayer* slice = addSlice(ctx, data, starts, sizes, steps);

    ctx->registerLayer(slice, getNodeName(node));

    RETURN_FIRST_OUTPUT(slice);
}

DEFINE_BUILTIN_OP_IMPORTER(Softmax)
{
    auto& input = convertToTensor(inputs.at(0), ctx);
    auto* softmax = addSoftmax(ctx, node, input);
    // Reshape back to original shape
    auto* reshapeLayer = addShuffle(ctx, *softmax, shapeOf(input));
    RETURN_FIRST_OUTPUT(reshapeLayer);
}

DEFINE_BUILTIN_OP_IMPORTER(Softsign)
{
    return activationHelper(ctx, node, inputs, nvinfer1::ActivationType::kSOFTSIGN);
}

DEFINE_BUILTIN_OP_IMPORTER(Softplus)
{
    return activationHelper(ctx, node, inputs, nvinfer1::ActivationType::kSOFTPLUS);
}

DEFINE_BUILTIN_OP_IMPORTER(SpaceToDepth)
{
    // Input tensor is in NCHW format
    ASSERT( (inputs.at(0).shape().nbDims == 4) && "The input tensor must be in the NCHW format.", ErrorCode::kUNSUPPORTED_NODE);
    nvinfer1::ITensor* tensorPtr = &convertToTensor(inputs.at(0), ctx);
    // TRT does not support BOOL input types for this node
    ASSERT( (tensorPtr->getType() != nvinfer1::DataType::kBOOL) && "This version of TensorRT does not support BOOL input for the SpaceToDepth operator.", ErrorCode::kUNSUPPORTED_NODE);

    // Extract attributes
    OnnxAttrs attrs(node, ctx);
    auto blockSize = attrs.get<int>("blocksize");

    const nvinfer1::Permutation perm{0, 3, 5, 1, 2, 4};

    auto inputShape = shapeOf(*tensorPtr);

    const auto N = gather(ctx, inputShape, shapeVector(0));
    const auto C = gather(ctx, inputShape, shapeVector(1));
    const auto H = gather(ctx, inputShape, shapeVector(2));
    const auto W = gather(ctx, inputShape, shapeVector(3));
    const auto blockSizeTensor = shapeVector(blockSize);

    const auto C_2 = mul(ctx, C, mul(ctx, blockSizeTensor, blockSizeTensor));
    const auto H_2 = floorDiv(ctx, H, blockSizeTensor);
    const auto W_2 = floorDiv(ctx, W, blockSizeTensor);

    // First reshape to {N, C, H / blockSize, blockSize, W / blockSize, blockSize}

    const auto firstShapeDims = concat(ctx, N,
        concat(ctx, C,
            concat(ctx, H_2,
                concat(ctx, blockSizeTensor,
                    concat(ctx, W_2, blockSizeTensor)))));

    auto* firstShuffle = addShuffle(ctx, *tensorPtr, firstShapeDims);
    firstShuffle->setSecondTranspose(perm);
    ctx->registerLayer(firstShuffle, getNodeName(node));
    tensorPtr = firstShuffle->getOutput(0);

    // Reshape to {N, C * blockSize * blockSize, H / blockSize, W / blockSize}
    auto secondShapeDims = concat(ctx, N, concat(ctx, C_2, concat(ctx, H_2, W_2)));
    auto* secondShuffle = addShuffle(ctx, *tensorPtr, secondShapeDims);
    tensorPtr = secondShuffle->getOutput(0);

    return {{tensorPtr}};
}

DEFINE_BUILTIN_OP_IMPORTER(Split)
{
    const int numOutputs = node.output().size();

    // "input : T
    // The tensor to split"
    nvinfer1::ITensor& inputTensor = convertToTensor(inputs.at(0), ctx);
    const auto inputDims = shapeOf(inputTensor);

    // "axis : int (default is 0)
    // Which axis to split on."
    OnnxAttrs attrs(node, ctx);
    int axis = attrs.get<int>("axis", 0);

    // "A negative value means counting dimensions from the back.
    // Accepted range is [-rank, rank-1] where r = rank(input)."
    CHECK(convertAxis(axis, inputDims.size()));

    std::vector<int64_t> tmp(inputDims.size());
    std::iota(tmp.begin(), tmp.end(), 0);
    tmp[axis] = inputDims.size();
    const ShapeTensor subscripts = ShapeTensor(1, std::move(tmp));

    // "split : list of ints"
    // "length of each output"
    std::vector<int> splitList;
    ShapeTensor sizes;
    ShapeTensor sizeSliceAxis;
    ShapeTensor splitSizesTensor;
    const bool hasSplitList = (ctx->getOpsetVersion() >= 13) ? (inputs.size() == 2) : attrs.count("split");
    if (hasSplitList)
    {
        // "Lengths of the parts can be specified using argument split."
        // In opset >= 13, split lengths are an optional input
        if (ctx->getOpsetVersion() >= 13)
        {
            if (inputs.at(1).is_weights())
            {
                const auto splitWeights = inputs.at(1).weights();
                const int32_t* splitValues = static_cast<const int32_t*>(splitWeights.values);
                for (size_t i = 0; i < splitWeights.count(); i++)
                {
                    splitList.push_back(splitValues[i]);
                }
            }
            else
            {
                splitSizesTensor = {ctx, inputs.at(1)};
            }
        }
        // Pre-opset 13 split lengths are provided as an attribute
        else
        {
            splitList = attrs.get<std::vector<int>>("split");
        }
        ASSERT((splitList.empty() || (static_cast<int>(splitList.size()) == numOutputs))
                && "The shape of the split attribute misaligns with the number of outputs.",
            ErrorCode::kINVALID_NODE);
    }
    else
    {
        // "Otherwise, the tensor is split to equal sized parts."
        sizeSliceAxis = floorDiv(ctx, gather(ctx, inputDims, shapeVector(axis)), shapeVector(numOutputs));
        sizes = interlace(ctx, inputDims, sizeSliceAxis, subscripts);
    }

    std::vector<TensorOrWeights> outputs;
    outputs.reserve(numOutputs);

    const ShapeTensor zeros = similar(ctx, inputDims, 0);
    const ShapeTensor ones = similar(ctx, inputDims, 1);
    ShapeTensor starts = zeros;
    ShapeTensor startSliceAxis = shapeVector(0);
    for (int i = 0; i < numOutputs; ++i)
    {
        if (i)
        {
            // Advance from previous start.
            startSliceAxis = add(ctx, startSliceAxis, sizeSliceAxis);
            starts = interlace(ctx, zeros, startSliceAxis, subscripts);
        }
        if (hasSplitList)
        {
            if (splitList.empty())
            {
                sizeSliceAxis = gather(ctx, splitSizesTensor, ShapeTensor(1, std::vector<int64_t>{i}));
            }
            else
            {
                sizeSliceAxis = shapeVector(splitList[i]);
            }
            sizes = interlace(ctx, inputDims, sizeSliceAxis, subscripts);
        }

        nvinfer1::ISliceLayer* slice = addSlice(ctx, inputTensor, starts, sizes, ones);
        ctx->registerLayer(slice, getNodeName(node));
        outputs.emplace_back(slice->getOutput(0));
    }

    return outputs;
}

DEFINE_BUILTIN_OP_IMPORTER(Sqrt)
{
    return unaryHelper(ctx, node, inputs.at(0), nvinfer1::UnaryOperation::kSQRT);
}

DEFINE_BUILTIN_OP_IMPORTER(Squeeze)
{
    // "data : T
    // Tensor with at least max(dims) dimensions."
    nvinfer1::ITensor& data = convertToTensor(inputs.at(0), ctx);
    std::vector<int> axes;
    // In opset >= 13, axes are an optional input
    if (ctx->getOpsetVersion() >= 13)
    {
        if (inputs.size() == 2)
        {
            assertIsWeights(inputs.at(1), "Squeeze axes input must be an initializer!");
            // Map weights value to axes
            auto axesWeights = inputs.at(1).weights();
            int32_t* axesValues = static_cast<int32_t*>(axesWeights.values);
            for (size_t i = 0; i < axesWeights.count(); i++)
            {
                axes.push_back(axesValues[i]);
            }
        }
    }
    // Pre-opset 13 axes are provided as an attribute
    else
    {
        OnnxAttrs attrs(node, ctx);
        if (attrs.count("axes"))
        {
            axes = attrs.get<std::vector<int>>("axes");
        }
    }

    // If axes are ommitted, squeeze all dimensions with values 1
    if (axes.size() == 0)
    {
        const auto shape = data.getDimensions();
        ASSERT(!isDynamic(shape) && "Cannot infer squeeze dimensions from a dynamic shape! Please re-export your model with the Squeeze axes input set.", ErrorCode::kUNSUPPORTED_NODE);
        for (int i = 0; i < shape.nbDims; i++)
        {
            if (shape.d[i] == 1)
            {
                axes.push_back(i);
            }
        }
    }

    int rank = data.getDimensions().nbDims;
    for (auto& axis : axes)
    {
        CHECK(convertAxis(axis, rank));
    }

    // "squeezed : T
    // Reshaped tensor with same data as input."
    auto* squeezed = squeezeTensor(ctx, node, data, axes, true);

    ASSERT(squeezed && "Failed to squeeze tensor!", ErrorCode::kUNSUPPORTED_NODE);

    return {{squeezed}};
}

DEFINE_BUILTIN_OP_IMPORTER(Sub)
{
    return elementwiseHelper(ctx, node, inputs, nvinfer1::ElementWiseOperation::kSUB);
}

DEFINE_BUILTIN_OP_IMPORTER(Sum)
{
    return elementwiseHelper(ctx, node, inputs, nvinfer1::ElementWiseOperation::kSUM);
}

DEFINE_BUILTIN_OP_IMPORTER(Tan)
{
    return unaryHelper(ctx, node, inputs.at(0), nvinfer1::UnaryOperation::kTAN);
}

DEFINE_BUILTIN_OP_IMPORTER(Tanh)
{
    return activationHelper(ctx, node, inputs, nvinfer1::ActivationType::kTANH);
}

DEFINE_BUILTIN_OP_IMPORTER(ThresholdedRelu)
{
    OnnxAttrs attrs(node, ctx);
    float alpha = attrs.get<float>("alpha", 1.f);
    return activationHelper(ctx, node, inputs, nvinfer1::ActivationType::kTHRESHOLDED_RELU, &alpha);
}

DEFINE_BUILTIN_OP_IMPORTER(Tile)
{
    // "input : T
    // Input tensor of any shape."
    nvinfer1::ITensor& input = convertToTensor(inputs.at(0), ctx);
    const auto inputDims = shapeOf(input);

    // "repeats : T1
    // 1D int64 tensor of the same length as input's dimension number,
    // includes numbers of repeated copies along input's dimensions.
    const ShapeTensor repeats{ctx, inputs.at(1)};

    ShapeTensor outputShape = mul(ctx, inputDims, repeats);
    nvinfer1::ISliceLayer* tile
        = addSlice(ctx, input, similar(ctx, inputDims, 0), outputShape, similar(ctx, inputDims, 1));
    ctx->registerLayer(tile, getNodeName(node));
    tile->setMode(nvinfer1::SliceMode::kWRAP);

    RETURN_FIRST_OUTPUT(tile);
}

DEFINE_BUILTIN_OP_IMPORTER(TopK)
{
    nvinfer1::ITensor* tensorPtr = &convertToTensor(inputs.at(0), ctx);
    ASSERT( (tensorPtr->getType() != nvinfer1::DataType::kINT32) && "This version of TensorRT does not support INT32 input for the TopK operator.", ErrorCode::kUNSUPPORTED_NODE);
    OnnxAttrs attrs(node, ctx);
    int axis = attrs.get("axis", -1);
    int k;
    // Don't support TopK with k as a tensor
    if (ctx->getOpsetVersion() >= 10)
    {
        assertIsWeights(inputs.at(1), "This version of TensorRT only supports input K as an initializer.");
        ASSERT((inputs.at(1).weights().count() == 1) && "The input K must contain exactly 1 value.",
            ErrorCode::kUNSUPPORTED_NODE);
        k = *static_cast<int*>(inputs.at(1).weights().values);
    }
    else
    {
        ASSERT( (attrs.count("k")) && "Attribute k is missing.", ErrorCode::kINVALID_NODE);
        k = attrs.get<int>("k");
    }

    int nbDims = tensorPtr->getDimensions().nbDims;
    CHECK(convertAxis(axis, nbDims));
    uint32_t axisMask = 1 << axis;

    bool needToExpandDims = (nbDims == 1);
    if (needToExpandDims)
    {
        // Expand spatial dims from 1D to 2D
        std::vector<int> axes{1};
        tensorPtr = unsqueezeTensor(ctx, node, *tensorPtr, axes);
        ASSERT(tensorPtr && "Failed to unsqueeze input x.", ErrorCode::kUNSUPPORTED_NODE);
    }

    nvinfer1::ITopKLayer* layer = ctx->network()->addTopK(*tensorPtr, nvinfer1::TopKOperation::kMAX, k, axisMask);
    ctx->registerLayer(layer, getNodeName(node));
    ASSERT(layer && "Failed to add TopK layer.", ErrorCode::kUNSUPPORTED_NODE);

    nvinfer1::ITensor* values = layer->getOutput(0);
    nvinfer1::ITensor* indices = layer->getOutput(1);

    if (needToExpandDims)
    {
        // Un-expand spatial dims back to 1D
        std::vector<int> axes{1};
        values = squeezeTensor(ctx, node, *values, axes);
        ASSERT(values && "Failed to squeeze the input values.", ErrorCode::kUNSUPPORTED_NODE);
        indices = squeezeTensor(ctx, node, *indices, axes);
        ASSERT(indices && "Failed to squeeze the input indices.", ErrorCode::kUNSUPPORTED_NODE);
    }

    return {{values, indices}};
}

DEFINE_BUILTIN_OP_IMPORTER(Transpose)
{
    TensorOrWeights input = inputs.at(0);
    OnnxAttrs attrs(node, ctx);
    int ndim = input.shape().nbDims;
    ASSERT( (ndim <= nvinfer1::Dims::MAX_DIMS) && "The rank of the input tensor exceeds the maximum supported by this version of TensorRT.", ErrorCode::kUNSUPPORTED_NODE);
    nvinfer1::Permutation default_perm; // Default is to reverse dims
    for (int i = 0; i < ndim; ++i)
    {
        default_perm.order[i] = ndim - 1 - i;
    }
    nvinfer1::Permutation perm = attrs.get("perm", default_perm);
    nvinfer1::ITensor& itensor = input.is_tensor() ? input.tensor() : convertToTensor(input, ctx);
    nvinfer1::ITensor* output_tensor = transposeTensor(ctx, node, itensor, perm);
    ASSERT(output_tensor && "Failed to transpose the input.", ErrorCode::kUNSUPPORTED_NODE);
    return {{output_tensor}};
}

DEFINE_BUILTIN_OP_IMPORTER(Unsqueeze)
{
    // "data : T
    // Original tensor"
    nvinfer1::ITensor& data = convertToTensor(inputs.at(0), ctx);
    std::vector<int> axes;

    if (ctx->getOpsetVersion() >= 13)
    {
        // Per ONNX the 2nd input is mandatory starting at opset 13, but PyTorch
        // does not comply ATM so allow for single input.
        // https://github.com/onnx/onnx/blob/master/docs/Changelog.md#unsqueeze-13
        if (inputs.size() == 2)
        {
            const ShapeTensor axesInput{ctx, inputs.at(1)};
            ASSERT(axesInput.allValuesKnown() && "Axes input for unsqueeze operation should be a constant tensor.",
                ErrorCode::kUNSUPPORTED_NODE);
            for (auto& a : axesInput)
            {
                axes.push_back(a);
            }
        }
    }

    if (axes.empty())
    {
        OnnxAttrs attrs(node, ctx);
        // "axes : list of ints (required)
        // List of integers indicating the dimensions to be inserted."
        axes = attrs.get<std::vector<int>>("axes");
    }
    // "Negative value means counting dimensions from the back."
    const int newSize = data.getDimensions().nbDims + axes.size();
    for (auto& axis : axes)
    {
        CHECK(convertAxis(axis, newSize));
    }
    // "expanded : T
    // Reshaped tensor with same data as input."
    auto* expanded = unsqueezeTensor(ctx, node, data, axes, true);

    ASSERT(expanded && "Failed to unsqueeze tensor!", ErrorCode::kUNSUPPORTED_NODE);

    return {{expanded}};
}

DEFINE_BUILTIN_OP_IMPORTER(Upsample)
{
    nvinfer1::ITensor& tensor = convertToTensor(inputs.at(0), ctx);
    // TRT does not support BOOL input types for this node
    ASSERT((tensor.getType() != nvinfer1::DataType::kINT32 && tensor.getType() != nvinfer1::DataType::kBOOL)
            && "This version of TensorRT does not support INT32 or BOOL input for the Upsample operator.",
        ErrorCode::kUNSUPPORTED_NODE);
    const int32_t nbDims = tensor.getDimensions().nbDims;
    ASSERT((nbDims > 0) && "The input tensor cannot be a scalar.", ErrorCode::kUNSUPPORTED_NODE);
    OnnxAttrs attrs(node, ctx);

    nvinfer1::IResizeLayer* const layer = ctx->network()->addResize(tensor);
    auto mode = attrs.get<std::string>("mode", "nearest");
    ASSERT((mode == "nearest" || mode == "linear" || mode == "bilinear")
            && "The attribute mode can only be nearest, linear, or bilinear.",
        ErrorCode::kUNSUPPORTED_NODE);
    // Set default resize mode. Nearest resize support N-D (where 0 < N <= 8) resize.
    nvinfer1::ResizeMode resizeMode
        = (mode == "linear" || mode == "bilinear") ? nvinfer1::ResizeMode::kLINEAR : nvinfer1::ResizeMode::kNEAREST;

    if (ctx->getOpsetVersion() >= 9)
    {
        // Get scale factors from inputs[1]
        ASSERT((inputs.size() == 2) && "Operator Upsample requires exactly 2 inputs.", ErrorCode::kINVALID_NODE);
        auto scales_input = inputs.at(1);
        if (scales_input.is_weights())
<<<<<<< HEAD
        {
            // TRT-15340: Remove this and use else path when safety support nbDims == 1.
            ShapedWeights scales_weights = scales_input.weights();
            ASSERT((scales_weights.shape.nbDims == 1) && "The scales input must be 1D.", ErrorCode::kUNSUPPORTED_NODE);
            // Scale factors has batch dimension.
            ASSERT((scales_weights.count() == static_cast<size_t>(nbDims))
                    && "The shape of the scales input must aligin with the dimensions of the input.",
                ErrorCode::kUNSUPPORTED_NODE);
            ASSERT((scales_weights.type == ::ONNX_NAMESPACE::TensorProto::FLOAT)
                    && "This version of TensorRT only supports FLOAT scales input.",
                ErrorCode::kINVALID_NODE);
            float const* scales_ptr = static_cast<float const*>(scales_weights.values);
            std::vector<float> scale_factors(nbDims, 1.0F);
            for (int32_t i = 0; i < nbDims; i++)
            {
                scale_factors[i] = scales_ptr[i];
            }
            if (mode == "linear" || mode == "bilinear")
            {
                ASSERT(canUseLinearResize(scale_factors.size(), &scale_factors.front())
                        && "This version of TensorRT only supports linear resizing on the outermost 3 dimensions",
                    ErrorCode::kUNSUPPORTED_NODE);
            }
            layer->setScales(scale_factors.data(), nbDims);
        }
        else
        {
=======
        {
            // TRT-15340: Remove this and use else path when safety support nbDims == 1.
            ShapedWeights scales_weights = scales_input.weights();
            ASSERT((scales_weights.shape.nbDims == 1) && "The scales input must be 1D.", ErrorCode::kUNSUPPORTED_NODE);
            // Scale factors has batch dimension.
            ASSERT((scales_weights.count() == static_cast<size_t>(nbDims))
                    && "The shape of the scales input must aligin with the dimensions of the input.",
                ErrorCode::kUNSUPPORTED_NODE);
            ASSERT((scales_weights.type == ::ONNX_NAMESPACE::TensorProto::FLOAT)
                    && "This version of TensorRT only supports FLOAT scales input.",
                ErrorCode::kINVALID_NODE);
            float const* scales_ptr = static_cast<float const*>(scales_weights.values);
            std::vector<float> scale_factors(nbDims, 1.0F);
            for (int32_t i = 0; i < nbDims; i++)
            {
                scale_factors[i] = scales_ptr[i];
            }
            if (mode == "linear" || mode == "bilinear")
            {
                ASSERT(canUseLinearResize(scale_factors.size(), &scale_factors.front())
                        && "This version of TensorRT only supports linear resizing on the outermost 3 dimensions",
                    ErrorCode::kUNSUPPORTED_NODE);
            }
            layer->setScales(scale_factors.data(), nbDims);
        }
        else
        {
>>>>>>> 12eb0d69
            nvinfer1::ITensor* resizeShape = resizeShapeTensor(ctx, tensor, scales_input);
            nvinfer1::Dims const outDims = resizeShape->getDimensions();
            ASSERT((outDims.nbDims == 1) && "The scales input must be 1D.", ErrorCode::kUNSUPPORTED_NODE);
            // Scale factors has batch dimension.
            ASSERT((outDims.d[0] == nbDims)
                    && "The shape of the scales input must aligin with the dimensions of the input.",
                ErrorCode::kUNSUPPORTED_NODE);
            ASSERT(
                (resizeShape->getType() == nvinfer1::DataType::kINT32) && "Resize output shape type must be integral.",
                ErrorCode::kINVALID_NODE);
            layer->setInput(1, *resizeShape);
        }
    }
    else
    {
        // TRT-15340: Adapt to use resizeShapeTensor instead when safety support nbDims == 1.
        ASSERT(attrs.count("scales") && "Attribute scales is missing.", ErrorCode::kUNSUPPORTED_NODE);
        // Get scale factors from OnnxAttrs.
        auto scales = attrs.get<std::vector<float>>("scales");
        // Scale factors has batch dimension.
        ASSERT((static_cast<int32_t>(scales.size()) == nbDims)
                && "The shape of the scales input must aligin with the dimensions of the input.",
            ErrorCode::kUNSUPPORTED_NODE);
        std::vector<float> scale_factors(nbDims, 1.0F);
        for (int32_t i = 0; i < nbDims; i++)
        {
            scale_factors[i] = scales[i];
        }
        if (mode == "linear" || mode == "bilinear")
        {
            ASSERT(canUseLinearResize(scale_factors.size(), &scale_factors.front())
                    && "This version of TensorRT only supports linear resizing on the outermost 3 dimensions",
                ErrorCode::kUNSUPPORTED_NODE);
        }
        layer->setScales(scale_factors.data(), nbDims);
    }
    ctx->registerLayer(layer, getNodeName(node));
    layer->setResizeMode(resizeMode);
    layer->setSelectorForSinglePixel(nvinfer1::ResizeSelector::kFORMULA);
    layer->setNearestRounding(nvinfer1::ResizeRoundMode::kFLOOR);
    layer->setCoordinateTransformation(nvinfer1::ResizeCoordinateTransformation::kASYMMETRIC);
    RETURN_FIRST_OUTPUT(layer);
}

DEFINE_BUILTIN_OP_IMPORTER(Where)
{
    nvinfer1::ITensor* condition = &convertToTensor(inputs.at(0), ctx);
    nvinfer1::ITensor* x = &convertToTensor(inputs.at(1), ctx);
    nvinfer1::ITensor* y = &convertToTensor(inputs.at(2), ctx);
    // TRT does not support BOOL input types for this node
    ASSERT((x->getType() != nvinfer1::DataType::kBOOL && y->getType() != nvinfer1::DataType::kBOOL)
            && "This version of TensorRT does not support BOOL types for Where operators.",
        ErrorCode::kUNSUPPORTED_NODE);

    CHECK(broadcastTensors(ctx, x, y, condition));

    nvinfer1::Dims cDims = condition->getDimensions();
    nvinfer1::Dims xDims = x->getDimensions();
    nvinfer1::Dims yDims = y->getDimensions();

    ASSERT( (cDims.nbDims == xDims.nbDims) && "The shape of the condition input tensor must be the same of the input x tensor." , ErrorCode::kUNSUPPORTED_NODE);
    ASSERT( (cDims.nbDims == yDims.nbDims) && "The shape of the condition input tensor must be the same of the input y tensor.", ErrorCode::kUNSUPPORTED_NODE);

    auto* layer = ctx->network()->addSelect(*condition, *x, *y);
    ctx->registerLayer(layer, getNodeName(node));

    RETURN_FIRST_OUTPUT(layer);
}

// Copies the given field into the fieldData map, returns data and number of T elements in the vector in which the data was copied into.
template <typename T>
std::tuple<const void*, size_t> copyField(const T& field, const std::string& fieldName, string_map<std::vector<uint8_t>>& fieldData)
{
    constexpr size_t nbBytes{sizeof(T)};
    fieldData[fieldName].resize(nbBytes);
    std::memcpy(fieldData[fieldName].data(), &field, nbBytes);
    return std::make_tuple(fieldData[fieldName].data(), fieldData[fieldName].size() / nbBytes);
}

template <typename T>
std::tuple<const void*, size_t> copyField(const std::vector<T>& repeatedField, const std::string& fieldName, string_map<std::vector<uint8_t>>& fieldData)
{
    const size_t nbBytes{sizeof(T) * repeatedField.size()};
    fieldData[fieldName].resize(nbBytes);
    std::memcpy(fieldData[fieldName].data(), repeatedField.data(), nbBytes);
    return std::make_tuple(fieldData[fieldName].data(), fieldData[fieldName].size() / sizeof(T));
}

std::tuple<const void*, size_t> copyField(const std::string& field, const std::string& fieldName, string_map<std::vector<uint8_t>>& fieldData)
{
    static_assert(sizeof(std::string::value_type) == sizeof(uint8_t), "String type does not have 1 byte elements");
    std::copy(field.begin(), field.end(), std::back_inserter(fieldData[fieldName]));
    return std::make_tuple(fieldData[fieldName].data(), fieldData[fieldName].size());
}

std::tuple<const void*, size_t> copyField(const std::vector<std::string>& repeatedField, const std::string& fieldName, string_map<std::vector<uint8_t>>& fieldData)
{
    static_assert(sizeof(std::string::value_type) == sizeof(uint8_t), "String type does not have 1 byte elements");
    for (const auto& field : repeatedField)
    {
        std::copy(field.begin(), field.end(), std::back_inserter(fieldData[fieldName]));
    }
    return std::make_tuple(fieldData[fieldName].data(), fieldData[fieldName].size());
}

std::tuple<const void*, size_t> copyField(
    const ShapedWeights& field, const std::string& fieldName, string_map<std::vector<uint8_t>>& fieldData)
{
    // Weights do not require a copy
    return std::make_tuple(field.values, field.count());
}

// Load plugin fields from an ONNX node, using fieldData for temporary allocations.
std::vector<nvinfer1::PluginField> loadFields(string_map<std::vector<uint8_t>>& fieldData, const OnnxAttrs& attrs,
    const nvinfer1::PluginFieldCollection* fieldNames, IImporterContext* ctx)
{
    std::vector<nvinfer1::PluginField> fields{};
    for (int i = 0; i < fieldNames->nbFields; ++i)
    {
        // Some plugins may have default values for fields that map to optional attributes in an ONNX graph.
        if (!attrs.count(fieldNames->fields[i].name))
        {
            LOG_WARNING("Attribute " << fieldNames->fields[i].name
                                     << " not found in plugin node! Ensure that the plugin creator has a default value "
                                        "defined or the engine may fail to build.");
            continue;
        }

        // Name must be retrieved from the map so that it is alive for long enough.
        const std::string& fieldName = fieldData.emplace(fieldNames->fields[i].name, std::vector<uint8_t>{}).first->first;
        const void* data{nullptr};
        int32_t length{0};
        nvinfer1::PluginFieldType type{};
        switch (attrs.type(fieldName))
        {
            case ::ONNX_NAMESPACE::AttributeProto::FLOAT:
                std::tie(data, length) = copyField(attrs.get<float>(fieldName), fieldName, fieldData);
                type = nvinfer1::PluginFieldType::kFLOAT32;
                break;
            case ::ONNX_NAMESPACE::AttributeProto::INT:
                std::tie(data, length) = copyField(attrs.get<int>(fieldName), fieldName, fieldData);
                type = nvinfer1::PluginFieldType::kINT32;
                break;
            case ::ONNX_NAMESPACE::AttributeProto::STRING:
                std::tie(data, length) = copyField(attrs.get<std::string>(fieldName), fieldName, fieldData);
                type = nvinfer1::PluginFieldType::kCHAR;
                break;
            case ::ONNX_NAMESPACE::AttributeProto::FLOATS:
                std::tie(data, length) = copyField(attrs.get<std::vector<float>>(fieldName), fieldName, fieldData);
                type = nvinfer1::PluginFieldType::kFLOAT32;
                break;
            case ::ONNX_NAMESPACE::AttributeProto::INTS:
                std::tie(data, length) = copyField(attrs.get<std::vector<int>>(fieldName), fieldName, fieldData);
                type = nvinfer1::PluginFieldType::kINT32;
                break;
            case ::ONNX_NAMESPACE::AttributeProto::STRINGS:
                std::tie(data, length) = copyField(attrs.get<std::vector<std::string>>(fieldName), fieldName, fieldData);
                type = nvinfer1::PluginFieldType::kCHAR;
                break;
            case ::ONNX_NAMESPACE::AttributeProto::TENSOR:
            {
                ShapedWeights tensor{attrs.get<ShapedWeights>(fieldName)};
                std::tie(data, length) = copyField(tensor, fieldName, fieldData);
                switch (tensor.type)
                {
                case ::ONNX_NAMESPACE::TensorProto::FLOAT: type = nvinfer1::PluginFieldType::kFLOAT32; break;
                case ::ONNX_NAMESPACE::TensorProto::INT8: type = nvinfer1::PluginFieldType::kINT8; break;
                case ::ONNX_NAMESPACE::TensorProto::INT16: type = nvinfer1::PluginFieldType::kINT16; break;
                case ::ONNX_NAMESPACE::TensorProto::INT32: type = nvinfer1::PluginFieldType::kINT32; break;
                case ::ONNX_NAMESPACE::TensorProto::STRING: type = nvinfer1::PluginFieldType::kCHAR; break;
                case ::ONNX_NAMESPACE::TensorProto::FLOAT16: type = nvinfer1::PluginFieldType::kFLOAT16; break;
                case ::ONNX_NAMESPACE::TensorProto::DOUBLE: type = nvinfer1::PluginFieldType::kFLOAT64; break;
                case ::ONNX_NAMESPACE::TensorProto::UNDEFINED:
                case ::ONNX_NAMESPACE::TensorProto::UINT8:
                case ::ONNX_NAMESPACE::TensorProto::UINT16:
                case ::ONNX_NAMESPACE::TensorProto::INT64:
                case ::ONNX_NAMESPACE::TensorProto::BOOL:
                case ::ONNX_NAMESPACE::TensorProto::UINT32:
                case ::ONNX_NAMESPACE::TensorProto::UINT64:
                case ::ONNX_NAMESPACE::TensorProto::COMPLEX64:
                case ::ONNX_NAMESPACE::TensorProto::COMPLEX128:
                    MAKE_ERROR("Tensor type: "
                            + ::ONNX_NAMESPACE::TensorProto::DataType_Name(
                                  static_cast<::ONNX_NAMESPACE::TensorProto::DataType>(tensor.type))
                            + " is unsupported",
                        ErrorCode::kUNSUPPORTED_NODE);
                }
                break;
            }
            case ::ONNX_NAMESPACE::AttributeProto::UNDEFINED:
            case ::ONNX_NAMESPACE::AttributeProto::SPARSE_TENSOR:
            case ::ONNX_NAMESPACE::AttributeProto::GRAPH:
            case ::ONNX_NAMESPACE::AttributeProto::TENSORS:
            case ::ONNX_NAMESPACE::AttributeProto::SPARSE_TENSORS:
            case ::ONNX_NAMESPACE::AttributeProto::GRAPHS:
                MAKE_ERROR(
                    "Attributes of type: " + ::ONNX_NAMESPACE::AttributeProto::AttributeType_Name(attrs.type(fieldName))
                        + " are unsupported",
                    ErrorCode::kUNSUPPORTED_NODE);
            }
            fields.emplace_back(fieldName.c_str(), data, type, length);
    }
    return fields;
}

DEFINE_BUILTIN_OP_IMPORTER(Xor)
{
    return elementwiseHelper(ctx, node, inputs, nvinfer1::ElementWiseOperation::kXOR);
}

DEFINE_BUILTIN_OP_IMPORTER(Shrink)
{
    // TRT does not support BOOL input types for this node
    nvinfer1::ITensor* x = &convertToTensor(inputs.at(0), ctx);

    auto originalType = x->getType();
    ASSERT(
        (originalType != nvinfer1::DataType::kBOOL) && "BOOL is unsupported in Shrink", ErrorCode::kUNSUPPORTED_NODE);
    ASSERT(
        (originalType != nvinfer1::DataType::kINT8) && "INT8 is unsupported in Shrink.", ErrorCode::kUNSUPPORTED_NODE);
    x = castHelper(ctx, x, nvinfer1::DataType::kFLOAT);

    // get attrs
    OnnxAttrs attrs(node, ctx);
    const float lambd = attrs.get<float>("lambd", 0.5F);
    const float bias = attrs.get<float>("bias", 0.0F);

    // prepare Constant Tensors
    nvinfer1::ITensor* lambdTensor
        = addConstant(ctx, std::vector<float>{lambd}, ::ONNX_NAMESPACE::TensorProto::FLOAT, {0, {1}})->getOutput(0);
    CHECK(broadcastTensors(ctx, lambdTensor, x)); // align rank

    nvinfer1::ITensor* negLambdTensor
        = addConstant(ctx, std::vector<float>{-lambd}, ::ONNX_NAMESPACE::TensorProto::FLOAT, {0, {1}})->getOutput(0);
    CHECK(broadcastTensors(ctx, negLambdTensor, x));

    nvinfer1::ITensor* biasTensor
        = addConstant(ctx, std::vector<float>{bias}, ::ONNX_NAMESPACE::TensorProto::FLOAT, {0, {1}})->getOutput(0);
    CHECK(broadcastTensors(ctx, biasTensor, x));

    nvinfer1::ITensor* zeroTensor
        = addConstant(ctx, std::vector<float>{0.}, ::ONNX_NAMESPACE::TensorProto::FLOAT, {0, {1}})->getOutput(0);
    CHECK(broadcastTensors(ctx, zeroTensor, x));

    // If x > lambd, y = x - bias; Otherwise, y = 0
    nvinfer1::ITensor* xGreaterThanLambd
        = &elementwiseHelper(ctx, node, {x, lambdTensor}, nvinfer1::ElementWiseOperation::kGREATER)
               .value()
               .at(0)
               .tensor();
    nvinfer1::ITensor* xMinusBias
        = &elementwiseHelper(ctx, node, {x, biasTensor}, nvinfer1::ElementWiseOperation::kSUB).value().at(0).tensor();
    nvinfer1::ITensor* output = ctx->network()->addSelect(*xGreaterThanLambd, *xMinusBias, *zeroTensor)->getOutput(0);

    // If x < -lambd, y = x + bias;
    nvinfer1::ITensor* xLessThanMinusLambd
        = &elementwiseHelper(ctx, node, {x, negLambdTensor}, nvinfer1::ElementWiseOperation::kLESS)
               .value()
               .at(0)
               .tensor();
    nvinfer1::ITensor* xAddBias
        = &elementwiseHelper(ctx, node, {x, biasTensor}, nvinfer1::ElementWiseOperation::kSUM).value().at(0).tensor();

    auto* layer = ctx->network()->addSelect(*xLessThanMinusLambd, *xAddBias, *output);
    ctx->registerLayer(layer, getNodeName(node));

    // cast back to originalType
    return {{castHelper(ctx, layer->getOutput(0), originalType)}};
}


DEFINE_BUILTIN_OP_IMPORTER(HardSwish)
{
    // TRT does not support BOOL input types for this node
    nvinfer1::ITensor* x = &convertToTensor(inputs.at(0), ctx);
    ASSERT((x->getType() != nvinfer1::DataType::kBOOL) && "BOOL is unsupported in this version of TensorRT.",
        ErrorCode::kUNSUPPORTED_NODE);

    // activationHelper does not support const and constexpr (compile failed)
    float kALPHA{1.F / 6};
    float kBETA{0.5F};
    nvinfer1::ITensor* hardSigmoid =
        &activationHelper(ctx, node, inputs, nvinfer1::ActivationType::kHARD_SIGMOID, &kALPHA, &kBETA).value().at(0).tensor();

    return elementwiseHelper(ctx, node, {x, hardSigmoid}, nvinfer1::ElementWiseOperation::kPROD);
}


// Any ops that are not supported will attempt to import as plugins.
DEFINE_BUILTIN_OP_IMPORTER(FallbackPluginImporter)
{
    OnnxAttrs attrs(node, ctx);
    const std::string pluginName{node.op_type()};
    const std::string pluginVersion{attrs.get<std::string>("plugin_version", "1")};
    const std::string pluginNamespace{attrs.get<std::string>("plugin_namespace", "")};

    LOG_INFO("Searching for plugin: " << pluginName << ", plugin_version: " << pluginVersion << ", plugin_namespace: " << pluginNamespace);
    nvinfer1::IPluginCreator* creator = importPluginCreator(pluginName, pluginVersion, pluginNamespace);
    ASSERT(creator && "Plugin not found, are the plugin name, version, and namespace correct?", ErrorCode::kUNSUPPORTED_NODE);

    const nvinfer1::PluginFieldCollection* fieldNames = creator->getFieldNames();
    // Field data needs to be type erased, we use fieldData for temporary allocations.
    string_map<std::vector<uint8_t>> fieldData{};
    std::vector<nvinfer1::PluginField> fields = loadFields(fieldData, attrs, fieldNames, ctx);

    const auto plugin = createPlugin(getNodeName(node), creator, fields);
    ASSERT(plugin && "Could not create plugin", ErrorCode::kUNSUPPORTED_NODE);

    std::vector<nvinfer1::ITensor*> pluginInputs{};
    for (auto& input : inputs)
    {
        pluginInputs.emplace_back(&convertToTensor(input, ctx));
    }
    LOG_INFO("Successfully created plugin: " << pluginName);
    auto* layer = ctx->network()->addPluginV2(pluginInputs.data(), pluginInputs.size(), *plugin);
    ctx->registerLayer(layer, getNodeName(node));
    RETURN_ALL_OUTPUTS(layer);
}

// INetwork Serialization importer functions - TODO: Move to it's own file?

DEFINE_BUILTIN_OP_IMPORTER(TRT_Scale)
{
    ASSERT( (inputs.size() >= 1) && "Input is required.", nvonnxparser::ErrorCode::kINVALID_NODE);
    ASSERT( (inputs.at(0).is_tensor()) && "The first input must be a tensor.", nvonnxparser::ErrorCode::kINVALID_NODE);
    if (inputs.size() >= 2)
    {
        ASSERT( (inputs.at(1).is_weights()) && "The second input must be an initializer.", nvonnxparser::ErrorCode::kINVALID_NODE);
    }
    auto& input = inputs.at(0).tensor();

    OnnxAttrs attrs(node, ctx);
    int counter = 1;

    nvinfer1::ScaleMode mode = attrs.get<nvinfer1::ScaleMode>("mode");

    // check if there's no weights at all
    // if no weights, just choose datatype of the input tensor
    // This is based on the assumption that weights should be
    // the same datatype as inputs
    auto type = inputs.size() > 1 ? inputs.at(1).weights().type : trtDataTypeToONNX(inputs.at(0).tensor().getType());

    auto scale = ShapedWeights::empty(type);
    auto shift = ShapedWeights::empty(type);
    auto power = ShapedWeights::empty(type);

    if (attrs.get<bool>("scale"))
    {
        ASSERT( (inputs.at(counter).is_weights()) && "The scale input must be an initializer.", nvonnxparser::ErrorCode::kUNSUPPORTED_NODE);
        scale = inputs.at(counter++).weights();
    }
    if (attrs.get<bool>("shift"))
    {
        ASSERT( (inputs.at(counter).is_weights()) && "The shift input must be an initializer.", nvonnxparser::ErrorCode::kUNSUPPORTED_NODE);
        shift = inputs.at(counter++).weights();
    }
    if (attrs.get<bool>("power"))
    {
        ASSERT( (inputs.at(counter).is_weights())  && "The power input must be an initializer.", nvonnxparser::ErrorCode::kUNSUPPORTED_NODE);
        power = inputs.at(counter++).weights();
    }

    nvinfer1::IScaleLayer* layer = ctx->network()->addScale(input, mode, shift, scale, power);
    ctx->registerLayer(layer, getNodeName(node));
    RETURN_FIRST_OUTPUT(layer);
}

DEFINE_BUILTIN_OP_IMPORTER(TRT_Shuffle)
{
    ASSERT(inputs.at(0).is_tensor() && "The first input must be a tensor.", nvonnxparser::ErrorCode::kINVALID_NODE);
    auto& input = inputs.at(0).tensor();

    OnnxAttrs attrs(node, ctx);
    nvinfer1::Permutation perm1 = attrs.get<nvinfer1::Permutation>("first_perm");
    nvinfer1::Permutation perm2 = attrs.get<nvinfer1::Permutation>("second_perm");
    bool zeroIsPlaceholder = attrs.get<bool>("zero_is_placeholder");

    nvinfer1::IShuffleLayer* layer = ctx->network()->addShuffle(input);
    ctx->registerLayer(layer, getNodeName(node));
    layer->setFirstTranspose(perm1);
    layer->setSecondTranspose(perm2);
    layer->setZeroIsPlaceholder(zeroIsPlaceholder);

    if (inputs.size() == 1)
    {
        if (attrs.count("reshape_dims"))
        {
            nvinfer1::Dims reshapeDims = attrs.get<nvinfer1::Dims>("reshape_dims");
            layer->setReshapeDimensions(reshapeDims);
        }
    }
    else
    {
        ASSERT(inputs.at(1).is_tensor() && "The second input must be a tensor.", nvonnxparser::ErrorCode::kINVALID_NODE);
        layer->setInput(1, inputs.at(1).tensor());
    }

    RETURN_FIRST_OUTPUT(layer);
}

DEFINE_BUILTIN_OP_IMPORTER(TRT_TopK_Min)
{
    ASSERT(inputs.at(0).is_tensor() && "The first input must be a tensor.", nvonnxparser::ErrorCode::kINVALID_NODE);
    auto& input = inputs.at(0).tensor();

    OnnxAttrs attrs(node, ctx);
    ASSERT(inputs.at(1).is_weights() && "The second input must be an initializer.", nvonnxparser::ErrorCode::kINVALID_NODE);
    auto& kWeights = inputs.at(1).weights();
    int k = *static_cast<int*>(kWeights.values);

    int32_t axes = 1 << (attrs.get<int>("axis"));

    nvinfer1::ITopKLayer* layer = ctx->network()->addTopK(input, nvinfer1::TopKOperation::kMIN, k, axes);
    ctx->registerLayer(layer, getNodeName(node));

    RETURN_ALL_OUTPUTS(layer);
}

DEFINE_BUILTIN_OP_IMPORTER(TRT_MatMul)
{
    ASSERT(inputs.at(0).is_tensor() && "The first input must be a tensor.", nvonnxparser::ErrorCode::kINVALID_NODE);
    ASSERT(inputs.at(1).is_tensor() && "The second input must be a tensor.", nvonnxparser::ErrorCode::kINVALID_NODE);
    auto& input0 = inputs.at(0).tensor();
    auto& input1 = inputs.at(1).tensor();

    OnnxAttrs attrs(node, ctx);
    nvinfer1::MatrixOperation op0 = attrs.get<nvinfer1::MatrixOperation>("op_0");
    nvinfer1::MatrixOperation op1 = attrs.get<nvinfer1::MatrixOperation>("op_1");

    nvinfer1::IMatrixMultiplyLayer* layer = ctx->network()->addMatrixMultiply(input0, op0, input1, op1);
    ctx->registerLayer(layer, getNodeName(node));
    RETURN_FIRST_OUTPUT(layer);
}

typedef std::function<void(int, nvinfer1::RNNGateType, nvinfer1::Weights)> RNNWeightsAdder;

bool addRNNv2Weights(RNNWeightsAdder adder, int layerNb, std::vector<nvinfer1::RNNGateType> const& gates,
    std::vector<TensorOrWeights>& inputs, int& counter)
{
    for (nvinfer1::RNNGateType gate : gates)
    {
        if (!inputs.at(counter).is_weights())
            return false;
        auto& weights = inputs.at(counter++).weights();
        adder(layerNb, gate, weights);
    }
    return true;
}

DEFINE_BUILTIN_OP_IMPORTER(TRT_RNNv2)
{
    OnnxAttrs attrs(node, ctx);

    int layerCount = attrs.get<int>("layer_count");
    int hiddenSize = attrs.get<int>("hidden_size");
    int maxSeqLen = attrs.get<int>("max_seq_length");
    nvinfer1::RNNOperation op = attrs.get<nvinfer1::RNNOperation>("rnn_op");
    nvinfer1::RNNInputMode inputMode = attrs.get<nvinfer1::RNNInputMode>("input_mode");
    nvinfer1::RNNDirection direction = attrs.get<nvinfer1::RNNDirection>("direction");

    ASSERT(inputs.at(0).is_tensor() && "The first input must be a tensor.", nvonnxparser::ErrorCode::kINVALID_NODE);
    auto& input = inputs.at(0).tensor();

    int counter = 1;
    nvinfer1::IRNNv2Layer* layer = ctx->network()->addRNNv2(input, layerCount, hiddenSize, maxSeqLen, op);
    ctx->registerLayer(layer, getNodeName(node));
    layer->setInputMode(inputMode);
    layer->setDirection(direction);

    if (attrs.get<bool>("has_hidden_state"))
    {
        ASSERT(inputs.at(counter).is_tensor() && "The input hidden_state must be a tensor.", nvonnxparser::ErrorCode::kINVALID_NODE);
        layer->setHiddenState(inputs.at(counter++).tensor());
    }
    if (op == nvinfer1::RNNOperation::kLSTM && attrs.get<bool>("has_cell_state", false))
    {
        ASSERT(inputs.at(counter).is_tensor() && "The input cell_state must be a tensor.", nvonnxparser::ErrorCode::kINVALID_NODE);
        layer->setCellState(inputs.at(counter++).tensor());
    }
    if (attrs.get<bool>("has_seq_lengths"))
    {
        ASSERT(inputs.at(counter).is_tensor() && "The input seq_lengths must be a tensor.", nvonnxparser::ErrorCode::kINVALID_NODE);
        layer->setSequenceLengths(inputs.at(counter++).tensor());
    }

    int nbWeights = (direction == nvinfer1::RNNDirection::kBIDIRECTION ? 2 : 1) * layerCount;
    const int K = direction == nvinfer1::RNNDirection::kUNIDIRECTION ? 1 : 2;
    std::vector<nvinfer1::RNNGateType> gates;
    switch (op)
    {
    case nvinfer1::RNNOperation::kRELU:
    case nvinfer1::RNNOperation::kTANH:
        gates = std::vector<nvinfer1::RNNGateType>({nvinfer1::RNNGateType::kINPUT});
        break;
    case nvinfer1::RNNOperation::kLSTM:
        gates = std::vector<nvinfer1::RNNGateType>({nvinfer1::RNNGateType::kINPUT, nvinfer1::RNNGateType::kOUTPUT,
            nvinfer1::RNNGateType::kFORGET, nvinfer1::RNNGateType::kCELL});
        break;
    case nvinfer1::RNNOperation::kGRU:
        gates = std::vector<nvinfer1::RNNGateType>(
            {nvinfer1::RNNGateType::kUPDATE, nvinfer1::RNNGateType::kRESET, nvinfer1::RNNGateType::kHIDDEN});
        break;
    }

    RNNWeightsAdder weightsAdder = [&layer](int n, nvinfer1::RNNGateType gate, nvinfer1::Weights weights) {
        layer->setWeightsForGate(n, gate, true, weights);
    };
    RNNWeightsAdder recurrentWeightsAdder = [&layer](int n, nvinfer1::RNNGateType gate, nvinfer1::Weights weights) {
        layer->setWeightsForGate(n, gate, false, weights);
    };
    RNNWeightsAdder biasAdder = [&layer](int n, nvinfer1::RNNGateType gate, nvinfer1::Weights weights) {
        layer->setBiasForGate(n, gate, true, weights);
    };
    RNNWeightsAdder recurrentBiasAdder = [&layer](int n, nvinfer1::RNNGateType gate, nvinfer1::Weights weights) {
        layer->setBiasForGate(n, gate, false, weights);
    };

    for (int n = 0; n < nbWeights; ++n)
    {
        if (n >= K || inputMode == nvinfer1::RNNInputMode::kLINEAR)
        {
            ASSERT(addRNNv2Weights(weightsAdder, n, gates, inputs, counter) && "Failed to add weights to the RNN layer.", nvonnxparser::ErrorCode::kINVALID_NODE);
        }
        ASSERT(addRNNv2Weights(recurrentWeightsAdder, n, gates, inputs, counter) && "Failed to add recurrent weights to the RNN layer.", nvonnxparser::ErrorCode::kINVALID_NODE);
        ASSERT(addRNNv2Weights(biasAdder, n, gates, inputs, counter) && "Failed to add bias to the RNN layer.", nvonnxparser::ErrorCode::kINVALID_NODE);
        ASSERT(addRNNv2Weights(recurrentBiasAdder, n, gates, inputs, counter) && "Failed to add recurrent bias to the RNN layer.", nvonnxparser::ErrorCode::kINVALID_NODE);
    }

    RETURN_ALL_OUTPUTS(layer);
}

DEFINE_BUILTIN_OP_IMPORTER(TRT_RaggedSoftmax)
{
    ASSERT(inputs.at(0).is_tensor() && "The first input must be a tensor.", nvonnxparser::ErrorCode::kINVALID_NODE);
    ASSERT(inputs.at(1).is_tensor() && "The second input must be a tensor.", nvonnxparser::ErrorCode::kINVALID_NODE);
    auto& input = inputs.at(0).tensor();
    auto& bounds = inputs.at(1).tensor();

    nvinfer1::IRaggedSoftMaxLayer* layer = ctx->network()->addRaggedSoftMax(input, bounds);
    ctx->registerLayer(layer, getNodeName(node));
    RETURN_FIRST_OUTPUT(layer);
}

DEFINE_BUILTIN_OP_IMPORTER(TRT_FullyConnected)
{
    ASSERT(inputs.at(0).is_tensor() && "The first input must be a tensor.", nvonnxparser::ErrorCode::kINVALID_NODE);
    auto& input = inputs.at(0).tensor();

    OnnxAttrs attrs(node, ctx);
    int nbChannels = attrs.get<int>("channels");

    ASSERT(inputs.at(1).is_weights() && "The input kernel must be an initializer.", nvonnxparser::ErrorCode::kINVALID_NODE);
    auto& kernelWeights = inputs.at(1).weights();

    ShapedWeights biasWeights = ShapedWeights::empty(kernelWeights.type);
    if (inputs.size() == 3)
    {
        ASSERT(inputs.at(2).is_weights() && "The input bias must be an initializer.", nvonnxparser::ErrorCode::kINVALID_NODE);
        biasWeights = inputs.at(2).weights();
    }

    nvinfer1::IFullyConnectedLayer* layer
        = ctx->network()->addFullyConnected(input, nbChannels, kernelWeights, biasWeights);
    ctx->registerLayer(layer, getNodeName(node));
    RETURN_FIRST_OUTPUT(layer);
}

DEFINE_BUILTIN_OP_IMPORTER(TRT_MaxAverageBlendPool)
{
    ASSERT(inputs.at(0).is_tensor() && "The first input must be a tensor.", nvonnxparser::ErrorCode::kINVALID_NODE);
    auto& input = inputs.at(0).tensor();

    OnnxAttrs attrs(node, ctx);
    int nbSpatialDims = attrs.get<nvinfer1::Dims>("kernel_shape").nbDims;
    nvinfer1::Dims kernelSize = makeDims(nbSpatialDims, 1);
    nvinfer1::Dims strides = makeDims(nbSpatialDims, 1);
    nvinfer1::Dims begPadding = makeDims(nbSpatialDims, 0);
    nvinfer1::Dims endPadding = makeDims(nbSpatialDims, 0);
    nvinfer1::PaddingMode paddingMode;
    bool exclude_padding(true);
    getKernelParams(ctx, node, &kernelSize, &strides, &begPadding, &endPadding, paddingMode, exclude_padding);
    float blend = attrs.get<float>("blend");

    nvinfer1::IPoolingLayer* layer
        = ctx->network()->addPoolingNd(input, nvinfer1::PoolingType::kMAX_AVERAGE_BLEND, kernelSize);
    ASSERT(layer && "Failed to create a Pooling layer.", ErrorCode::kUNSUPPORTED_NODE);
    ctx->registerLayer(layer, getNodeName(node));
    layer->setStrideNd(strides);
    layer->setAverageCountExcludesPadding(exclude_padding);
    layer->setPaddingMode(paddingMode);

    layer->setPrePadding(begPadding);
    layer->setPostPadding(endPadding);

    layer->setBlendFactor(blend);

    RETURN_FIRST_OUTPUT(layer);
}

#if ENABLE_STD_PLUGIN
DEFINE_BUILTIN_OP_IMPORTER(TRT_PluginV2)
{
    std::vector<nvinfer1::ITensor*> tensors;
    for (auto& input : inputs)
    {
        ASSERT(input.is_tensor() && "The input must be a tensor.", nvonnxparser::ErrorCode::kUNSUPPORTED_NODE);
        tensors.push_back(&input.tensor());
    }
    OnnxAttrs attrs(node, ctx);

    nvinfer1::IPluginRegistry* registry = getPluginRegistry();

    std::string name = attrs.get<std::string>("name");
    std::string version = attrs.get<std::string>("version");
    std::string nspace = attrs.get<std::string>("namespace");
    std::string buffer = attrs.get<std::string>("data");

    nvinfer1::IPluginCreator* creator = registry->getPluginCreator(name.c_str(), version.c_str(), nspace.c_str());
    ASSERT(creator && "Plugin not found, are the plugin name, version, and namespace correct?",
        nvonnxparser::ErrorCode::kINVALID_NODE);

    const auto plugin = creator->deserializePlugin("", buffer.data(), buffer.size());

    nvinfer1::IPluginV2Layer* layer = ctx->network()->addPluginV2(tensors.data(), tensors.size(), *plugin);
    ctx->registerLayer(layer, getNodeName(node));
    RETURN_ALL_OUTPUTS(layer);
}
#endif // ENABLE_STD_PLUGIN

DEFINE_BUILTIN_OP_IMPORTER(TRT_Gather)
{
    ASSERT(inputs.at(0).is_tensor() && "The first input must be a tensor.", nvonnxparser::ErrorCode::kUNSUPPORTED_NODE);
    ASSERT(inputs.at(1).is_tensor() && "The second input must be a tensor.", nvonnxparser::ErrorCode::kUNSUPPORTED_NODE);
    auto& data = inputs.at(0).tensor();
    auto& indices = inputs.at(1).tensor();
    OnnxAttrs attrs(node, ctx);
    int axis = attrs.get<int>("axis", 0);
    int nbElementWiseDims = attrs.get<int>("nbElementWiseDims", 0);
    int r = data.getDimensions().nbDims;

    ASSERT( (indices.getType() == nvinfer1::DataType::kINT32) && "This version of TensorRT only supports INT32 input indices.", nvonnxparser::ErrorCode::kINVALID_NODE);
    ASSERT( (r >= 1) && "0D input data is not allowed.", nvonnxparser::ErrorCode::kINVALID_NODE);
    ASSERT( (-r <= axis && axis < r) && "The attribute axis should be in range [-r, r-1], where r is the rank of the input." , nvonnxparser::ErrorCode::kINVALID_NODE);

    if (axis < 0)
    {
        axis += r;
    }

    nvinfer1::IGatherLayer* layer = ctx->network()->addGather(data, indices, axis);
    ctx->registerLayer(layer, getNodeName(node));
    layer->setNbElementWiseDims(nbElementWiseDims);
    RETURN_FIRST_OUTPUT(layer);
}

DEFINE_BUILTIN_OP_IMPORTER(TRT_Slice)
{
    ASSERT(inputs.at(0).is_tensor() && "The first input must be a tensor.", nvonnxparser::ErrorCode::kUNSUPPORTED_NODE);
    auto& input = inputs.at(0).tensor();

    nvinfer1::ISliceLayer* layer;
    // If only one input, then, start, size, stride are all attributes.
    if (inputs.size() == 1)
    {
        OnnxAttrs attrs(node, ctx);
        auto start = attrs.get<nvinfer1::Dims>("start");
        auto size = attrs.get<nvinfer1::Dims>("size");
        auto stride = attrs.get<nvinfer1::Dims>("stride");
        layer = ctx->network()->addSlice(input, start, size, stride);
    }
    else
    {
        // start, size, stride are all inputs
        ASSERT( (inputs.size() == 4) && "Exactly 4 inputs are required by TRT_Slice.", nvonnxparser::ErrorCode::kUNSUPPORTED_NODE);
        const ShapeTensor start{ctx, inputs.at(1)};
        const ShapeTensor size{ctx, inputs.at(2)};
        const ShapeTensor stride{ctx, inputs.at(3)};
        layer = addSlice(ctx, input, start, size, stride);
    }
    ctx->registerLayer(layer, getNodeName(node));
    RETURN_FIRST_OUTPUT(layer);
}

DEFINE_BUILTIN_OP_IMPORTER(TRT_Resize)
{
    ASSERT(inputs.at(0).is_tensor() && "The first input must be a tensor.", nvonnxparser::ErrorCode::kUNSUPPORTED_NODE);
    auto& input = inputs.at(0).tensor();

    nvinfer1::IResizeLayer* layer;
    layer = ctx->network()->addResize(input);
    ctx->registerLayer(layer, getNodeName(node));

    OnnxAttrs attrs(node, ctx);
    const auto mode = attrs.get<nvinfer1::ResizeMode>("mode");
    const auto transformation = attrs.get<nvinfer1::ResizeCoordinateTransformation>("coordTransform");
    const auto selector = attrs.get<nvinfer1::ResizeSelector>("resizeSelector");
    const auto roundMode = attrs.get<nvinfer1::ResizeRoundMode>("round_mode");

    layer->setResizeMode(mode);
    layer->setSelectorForSinglePixel(selector);
    layer->setCoordinateTransformation(transformation);
    layer->setNearestRounding(roundMode);

    if (inputs.size() == 1)
    {
        auto outputDims = attrs.get<nvinfer1::Dims>("output_dims", nvinfer1::Dims{-1, {}});
        if (outputDims.nbDims > 0)
        {
            layer->setOutputDimensions(outputDims);
        }
        else
        {
            // TRT-15340: Adapt to use resizeShapeTensor instead when safety support nbDims == 1.
            auto scales = attrs.get<std::vector<float>>("scales");
            ASSERT((scales.size() > 0) && "Attribute scales is missing.", nvonnxparser::ErrorCode::kINVALID_NODE);
            layer->setScales(&scales[0], scales.size());
        }
    }
    else
    {
        ASSERT( (inputs.at(1).is_tensor()) && "The output dimension input must be a tensor." , nvonnxparser::ErrorCode::kUNSUPPORTED_NODE);
        layer->setInput(1, inputs.at(1).tensor());
    }
    RETURN_FIRST_OUTPUT(layer);
}

DEFINE_BUILTIN_OP_IMPORTER(TRT_FloorDiv)
{
    return elementwiseHelper(ctx, node, inputs, nvinfer1::ElementWiseOperation::kFLOOR_DIV);
}

DEFINE_BUILTIN_OP_IMPORTER(TRT_Conv)
{
    return importConv(ctx, node, inputs);
}

DEFINE_BUILTIN_OP_IMPORTER(TRT_Deconv)
{
    return importConvTranspose(ctx, node, inputs);
}

DEFINE_BUILTIN_OP_IMPORTER(TRT_MaxPool)
{
    return importMaxPool(ctx, node, inputs);
}

DEFINE_BUILTIN_OP_IMPORTER(TRT_AveragePool)
{
    return importAveragePool(ctx, node, inputs);
}

} // namespace

} // namespace onnx2trt<|MERGE_RESOLUTION|>--- conflicted
+++ resolved
@@ -4567,7 +4567,6 @@
         ASSERT((inputs.size() == 2) && "Operator Upsample requires exactly 2 inputs.", ErrorCode::kINVALID_NODE);
         auto scales_input = inputs.at(1);
         if (scales_input.is_weights())
-<<<<<<< HEAD
         {
             // TRT-15340: Remove this and use else path when safety support nbDims == 1.
             ShapedWeights scales_weights = scales_input.weights();
@@ -4595,35 +4594,6 @@
         }
         else
         {
-=======
-        {
-            // TRT-15340: Remove this and use else path when safety support nbDims == 1.
-            ShapedWeights scales_weights = scales_input.weights();
-            ASSERT((scales_weights.shape.nbDims == 1) && "The scales input must be 1D.", ErrorCode::kUNSUPPORTED_NODE);
-            // Scale factors has batch dimension.
-            ASSERT((scales_weights.count() == static_cast<size_t>(nbDims))
-                    && "The shape of the scales input must aligin with the dimensions of the input.",
-                ErrorCode::kUNSUPPORTED_NODE);
-            ASSERT((scales_weights.type == ::ONNX_NAMESPACE::TensorProto::FLOAT)
-                    && "This version of TensorRT only supports FLOAT scales input.",
-                ErrorCode::kINVALID_NODE);
-            float const* scales_ptr = static_cast<float const*>(scales_weights.values);
-            std::vector<float> scale_factors(nbDims, 1.0F);
-            for (int32_t i = 0; i < nbDims; i++)
-            {
-                scale_factors[i] = scales_ptr[i];
-            }
-            if (mode == "linear" || mode == "bilinear")
-            {
-                ASSERT(canUseLinearResize(scale_factors.size(), &scale_factors.front())
-                        && "This version of TensorRT only supports linear resizing on the outermost 3 dimensions",
-                    ErrorCode::kUNSUPPORTED_NODE);
-            }
-            layer->setScales(scale_factors.data(), nbDims);
-        }
-        else
-        {
->>>>>>> 12eb0d69
             nvinfer1::ITensor* resizeShape = resizeShapeTensor(ctx, tensor, scales_input);
             nvinfer1::Dims const outDims = resizeShape->getDimensions();
             ASSERT((outDims.nbDims == 1) && "The scales input must be 1D.", ErrorCode::kUNSUPPORTED_NODE);
