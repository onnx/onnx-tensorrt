--- conflicted
+++ resolved
@@ -4,8 +4,4 @@
 
 from . import backend
 
-<<<<<<< HEAD
-__version__ = "8.4.1"
-=======
-__version__ = "8.4.3"
->>>>>>> 12eb0d69
+__version__ = "8.4.3"