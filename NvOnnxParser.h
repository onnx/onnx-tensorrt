/*
 * Copyright (c) 2018, NVIDIA CORPORATION. All rights reserved.
 *
 * Permission is hereby granted, free of charge, to any person obtaining a
 * copy of this software and associated documentation files (the "Software"),
 * to deal in the Software without restriction, including without limitation
 * the rights to use, copy, modify, merge, publish, distribute, sublicense,
 * and/or sell copies of the Software, and to permit persons to whom the
 * Software is furnished to do so, subject to the following conditions:
 *
 * The above copyright notice and this permission notice shall be included in
 * all copies or substantial portions of the Software.
 *
 * THE SOFTWARE IS PROVIDED "AS IS", WITHOUT WARRANTY OF ANY KIND, EXPRESS OR
 * IMPLIED, INCLUDING BUT NOT LIMITED TO THE WARRANTIES OF MERCHANTABILITY,
 * FITNESS FOR A PARTICULAR PURPOSE AND NONINFRINGEMENT.  IN NO EVENT SHALL
 * THE AUTHORS OR COPYRIGHT HOLDERS BE LIABLE FOR ANY CLAIM, DAMAGES OR OTHER
 * LIABILITY, WHETHER IN AN ACTION OF CONTRACT, TORT OR OTHERWISE, ARISING
 * FROM, OUT OF OR IN CONNECTION WITH THE SOFTWARE OR THE USE OR OTHER
 * DEALINGS IN THE SOFTWARE.
 */

#ifndef NV_ONNX_PARSER_H
#define NV_ONNX_PARSER_H

#include "NvInfer.h"
#include "NvOnnxParserTypedefs.h"

#define NV_ONNX_PARSER_MAJOR 0
#define NV_ONNX_PARSER_MINOR 1
#define NV_ONNX_PARSER_PATCH 0

static const int NV_ONNX_PARSER_VERSION = ((NV_ONNX_PARSER_MAJOR * 10000) +
                                           (NV_ONNX_PARSER_MINOR * 100) +
                                           NV_ONNX_PARSER_PATCH);

class onnxTensorDescriptorV1;
namespace nvonnxparser
{

template<typename T>
inline int EnumMax();

/** \enum ErrorCode
 *
 * \brief the type of parser error
 */
enum class ErrorCode : int
{
    kSUCCESS = 0,
    kINTERNAL_ERROR = 1,
    kMEM_ALLOC_FAILED = 2,
    kMODEL_DESERIALIZE_FAILED = 3,
    kINVALID_VALUE = 4,
    kINVALID_GRAPH = 5,
    kINVALID_NODE = 6,
    kUNSUPPORTED_GRAPH = 7,
    kUNSUPPORTED_NODE = 8
};
template<>
inline int EnumMax<ErrorCode>()
{
    return 9;
}

/** \class IParserError
 *
 * \brief an object containing information about an error
 */
class IParserError
{
public:
    /** \brief the error code
     */
    virtual ErrorCode   code() const = 0;
    /** \brief description of the error
     */
    virtual const char* desc() const = 0;
    /** \brief source file in which the error occurred
     */
    virtual const char* file() const = 0;
    /** \brief source line at which the error occurred
     */
    virtual int         line() const = 0;
    /** \brief source function in which the error occurred
     */
    virtual const char* func() const = 0;
    /** \brief index of the ONNX model node in which the error occurred
     */
    virtual int         node() const = 0;
protected:
    virtual ~IParserError() {}
};

 /** \class IParser
 *
 * \brief an object for parsing ONNX models into a TensorRT network definition
 */
class IParser
{
public:
    /** \brief Parse a serialized ONNX model into the TensorRT network.
     *
     * \param serialized_onnx_model Pointer to the serialized ONNX model
     * \param serialized_onnx_model_size Size of the serialized ONNX model
     *        in bytes
     * \return true if the model was parsed successfully
     * \see getNbErrors() getError()
     */
    virtual bool parse(void const* serialized_onnx_model,
                       size_t      serialized_onnx_model_size) = 0;

    /** \brief Check whether TensorRT supports a particular ONNX model
     *
     * \param serialized_onnx_model Pointer to the serialized ONNX model
     * \param serialized_onnx_model_size Size of the serialized ONNX model
     *        in bytes
<<<<<<< HEAD
     * \param coontainer_t to return a collection of supported subgraphs, nodes by idx
=======
     * \param coontainer_t to return a collection of supported subgraphs, nodes by index
>>>>>>> 2dc87e7d
     *        if sorted in topological order
     * \return true if the model is supported
     */
    virtual bool supportsModel(void const* serialized_onnx_model,
<<<<<<< HEAD
			       size_t serialized_onnx_model_size,
			       SubGraphCollection_t &supportedSubGraphs)
=======
                   size_t serialized_onnx_model_size,
                   SubGraphCollection_t &supportedSubGraphs)
>>>>>>> 2dc87e7d
      = 0;
    
    /** \brief Parse a serialized ONNX model into the TensorRT network
     * with consideration of user provided weights
     *
     * \param serialized_onnx_model Pointer to the serialized ONNX model
     * \param serialized_onnx_model_size Size of the serialized ONNX model
     *        in bytes
     * \param weight_count number of user provided weights
     * \param weight_descriptors pointer to user provided weight array
     * \return true if the model was parsed successfully
     * \see getNbErrors() getError()
     */
    virtual bool parseWithWeightDescriptors(
        void const *serialized_onnx_model, size_t serialized_onnx_model_size,
        uint32_t weight_count,
        onnxTensorDescriptorV1 const *weight_descriptors) = 0;

    /** \brief Returns whether the specified operator may be supported by the
     *         parser.
     *
     * Note that a result of true does not guarantee that the operator will be
     * supported in all cases (i.e., this function may return false-positives).
     *
     * \param op_name The name of the ONNX operator to check for support
     */
    virtual bool supportsOperator(const char* op_name) const = 0;
    /** \brief destroy this object
     */
    virtual void destroy() = 0;
    /** \brief Get the number of errors that occurred during prior calls to
     *         \p parse
     *
     * \see getError() clearErrors() IParserError
     */
    virtual int  getNbErrors() const = 0;
    /** \brief Get an error that occurred during prior calls to \p parse
     *
     * \see getNbErrors() clearErrors() IParserError
     */
    virtual IParserError const* getError(int index) const = 0;
    /** \brief Clear errors from prior calls to \p parse
     *
     * \see getNbErrors() getError() IParserError
     */
    virtual void clearErrors() = 0;
protected:
    virtual ~IParser() {}
};

} // namespace nvonnxparser

extern "C" void* createNvOnnxParser_INTERNAL(void* network, void* logger, int version);
extern "C" int   getNvOnnxParserVersion();

namespace nvonnxparser
{

#ifdef SWIG
inline IParser* createParser(nvinfer1::INetworkDefinition* network,
                             nvinfer1::ILogger* logger)
{
    return static_cast<IParser*>(
        createNvOnnxParser_INTERNAL(network, logger, NV_ONNX_PARSER_VERSION));
}
#endif // SWIG

namespace
{

/** \brief Create a new parser object
 *
 * \param network The network definition that the parser will write to
 * \param logger The logger to use
 * \return a new parser object or NULL if an error occurred
 * \see IParser
 */
inline IParser* createParser(nvinfer1::INetworkDefinition* network,
                             nvinfer1::ILogger& logger)
{
    return static_cast<IParser*>(
        createNvOnnxParser_INTERNAL(network, &logger, NV_ONNX_PARSER_VERSION));
}

} // namespace

} // namespace nvonnxparser

#endif // NV_ONNX_PARSER_H<|MERGE_RESOLUTION|>--- conflicted
+++ resolved
@@ -115,22 +115,13 @@
      * \param serialized_onnx_model Pointer to the serialized ONNX model
      * \param serialized_onnx_model_size Size of the serialized ONNX model
      *        in bytes
-<<<<<<< HEAD
-     * \param coontainer_t to return a collection of supported subgraphs, nodes by idx
-=======
      * \param coontainer_t to return a collection of supported subgraphs, nodes by index
->>>>>>> 2dc87e7d
      *        if sorted in topological order
      * \return true if the model is supported
      */
     virtual bool supportsModel(void const* serialized_onnx_model,
-<<<<<<< HEAD
-			       size_t serialized_onnx_model_size,
-			       SubGraphCollection_t &supportedSubGraphs)
-=======
                    size_t serialized_onnx_model_size,
                    SubGraphCollection_t &supportedSubGraphs)
->>>>>>> 2dc87e7d
       = 0;
     
     /** \brief Parse a serialized ONNX model into the TensorRT network
