--- conflicted
+++ resolved
@@ -359,15 +359,6 @@
     else
     {
         google::protobuf::io::CodedInputStream coded_input(&raw_input);
-<<<<<<< HEAD
-      #if GOOGLE_PROTOBUF_VERSION >= 3011000
-        // Starting Protobuf 3.11 accepts only single parameter.
-        coded_input.SetTotalBytesLimit(std::numeric_limits<int>::max());
-      #else
-        // Note: This WARs the very low default size limit (64MB)
-        coded_input.SetTotalBytesLimit(std::numeric_limits<int>::max(), std::numeric_limits<int>::max() / 4);
-      #endif
-=======
 #if GOOGLE_PROTOBUF_VERSION >= 3011000
         // Starting Protobuf 3.11 accepts only single parameter.
         coded_input.SetTotalBytesLimit(std::numeric_limits<int>::max());
@@ -375,7 +366,6 @@
         // Note: This WARs the very low default size limit (64MB)
         coded_input.SetTotalBytesLimit(std::numeric_limits<int>::max(), std::numeric_limits<int>::max() / 4);
 #endif
->>>>>>> 87c7a706
         ASSERT( (model->ParseFromCodedStream(&coded_input)) && "Failed to parse the ONNX model.", ErrorCode::kMODEL_DESERIALIZE_FAILED);
     }
     return Status::success();
@@ -391,16 +381,7 @@
     else
     {
         google::protobuf::io::CodedInputStream coded_input(&raw_input);
-      #if GOOGLE_PROTOBUF_VERSION >= 3011000
-        // Starting Protobuf 3.11 accepts only single parameter.
-        coded_input.SetTotalBytesLimit(std::numeric_limits<int>::max());
-      #else
         // Note: This WARs the very low default size limit (64MB)
-<<<<<<< HEAD
-        coded_input.SetTotalBytesLimit(std::numeric_limits<int>::max(), std::numeric_limits<int>::max() / 4);
-      #endif
-        // Note: This WARs the very low default size limit (64MB)
-=======
 #if GOOGLE_PROTOBUF_VERSION >= 3011000
         // Starting Protobuf 3.11 accepts only single parameter.
         coded_input.SetTotalBytesLimit(std::numeric_limits<int>::max());
@@ -408,7 +389,6 @@
         // Note: This WARs the very low default size limit (64MB)
         coded_input.SetTotalBytesLimit(std::numeric_limits<int>::max(), std::numeric_limits<int>::max()/4);
 #endif
->>>>>>> 87c7a706
         ASSERT( (model->ParseFromCodedStream(&coded_input)) && "Failed to parse the ONNX model.", ErrorCode::kMODEL_DESERIALIZE_FAILED);
     }
     return Status::success();
@@ -531,13 +511,8 @@
     {
         return false;
     }
-<<<<<<< HEAD
-    if (std::string(op_name) == "EfficientNMS_TRT" || std::string(op_name) == "PyramidROIAlign_TRT" || std::string(op_name) == "MultilevelCropAndResize_TRT"
-        || std::string(op_name) == "DisentangledAttention_TRT")
-=======
     if (is("EfficientNMS_TRT") || is("PyramidROIAlign_TRT") || is("MultilevelCropAndResize_TRT")
         || is("DisentangledAttention_TRT"))
->>>>>>> 87c7a706
     {
         return true;
     }
